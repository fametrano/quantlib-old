﻿<?xml version="1.0" encoding="utf-8"?>
<Project DefaultTargets="Build" ToolsVersion="4.0" xmlns="http://schemas.microsoft.com/developer/msbuild/2003">
  <ItemGroup Label="ProjectConfigurations">
    <ProjectConfiguration Include="Debug|Win32">
      <Configuration>Debug</Configuration>
      <Platform>Win32</Platform>
    </ProjectConfiguration>
    <ProjectConfiguration Include="Debug|x64">
      <Configuration>Debug</Configuration>
      <Platform>x64</Platform>
    </ProjectConfiguration>
    <ProjectConfiguration Include="Release|Win32">
      <Configuration>Release</Configuration>
      <Platform>Win32</Platform>
    </ProjectConfiguration>
    <ProjectConfiguration Include="Release|x64">
      <Configuration>Release</Configuration>
      <Platform>x64</Platform>
    </ProjectConfiguration>
  </ItemGroup>
  <PropertyGroup Label="Globals">
    <ProjectName>ohxll</ProjectName>
    <ProjectGuid>{04D7369F-47BC-46B0-A374-41635A9656D8}</ProjectGuid>
  </PropertyGroup>
  <Import Project="$(VCTargetsPath)\Microsoft.Cpp.Default.props" />
  <PropertyGroup Condition="'$(Configuration)|$(Platform)'=='Release|Win32'" Label="Configuration">
    <ConfigurationType>DynamicLibrary</ConfigurationType>
    <UseOfMfc>false</UseOfMfc>
    <CharacterSet>MultiByte</CharacterSet>
    <PlatformToolset>v110</PlatformToolset>
  </PropertyGroup>
  <PropertyGroup Condition="'$(Configuration)|$(Platform)'=='Release|x64'" Label="Configuration">
    <ConfigurationType>DynamicLibrary</ConfigurationType>
    <UseOfMfc>false</UseOfMfc>
    <CharacterSet>MultiByte</CharacterSet>
    <PlatformToolset>v110</PlatformToolset>
  </PropertyGroup>
  <PropertyGroup Condition="'$(Configuration)|$(Platform)'=='Debug|Win32'" Label="Configuration">
    <ConfigurationType>DynamicLibrary</ConfigurationType>
    <UseOfMfc>false</UseOfMfc>
    <CharacterSet>MultiByte</CharacterSet>
    <PlatformToolset>v110</PlatformToolset>
  </PropertyGroup>
  <PropertyGroup Condition="'$(Configuration)|$(Platform)'=='Debug|x64'" Label="Configuration">
    <ConfigurationType>DynamicLibrary</ConfigurationType>
    <UseOfMfc>false</UseOfMfc>
    <CharacterSet>MultiByte</CharacterSet>
    <PlatformToolset>v110</PlatformToolset>
  </PropertyGroup>
  <Import Project="$(VCTargetsPath)\Microsoft.Cpp.props" />
  <ImportGroup Label="ExtensionSettings">
  </ImportGroup>
  <ImportGroup Condition="'$(Configuration)|$(Platform)'=='Release|Win32'" Label="PropertySheets">
    <Import Project="$(UserRootDir)\Microsoft.Cpp.$(Platform).user.props" Condition="exists('$(UserRootDir)\Microsoft.Cpp.$(Platform).user.props')" Label="LocalAppDataPlatform" />
  </ImportGroup>
  <ImportGroup Condition="'$(Configuration)|$(Platform)'=='Release|x64'" Label="PropertySheets">
    <Import Project="$(UserRootDir)\Microsoft.Cpp.$(Platform).user.props" Condition="exists('$(UserRootDir)\Microsoft.Cpp.$(Platform).user.props')" Label="LocalAppDataPlatform" />
  </ImportGroup>
  <ImportGroup Condition="'$(Configuration)|$(Platform)'=='Debug|Win32'" Label="PropertySheets">
    <Import Project="$(UserRootDir)\Microsoft.Cpp.$(Platform).user.props" Condition="exists('$(UserRootDir)\Microsoft.Cpp.$(Platform).user.props')" Label="LocalAppDataPlatform" />
  </ImportGroup>
  <ImportGroup Condition="'$(Configuration)|$(Platform)'=='Debug|x64'" Label="PropertySheets">
    <Import Project="$(UserRootDir)\Microsoft.Cpp.$(Platform).user.props" Condition="exists('$(UserRootDir)\Microsoft.Cpp.$(Platform).user.props')" Label="LocalAppDataPlatform" />
  </ImportGroup>
  <PropertyGroup Label="UserMacros" />
  <PropertyGroup>
    <_ProjectFileVersion>10.0.30319.1</_ProjectFileVersion>
    <OutDir Condition="'$(Configuration)|$(Platform)'=='Debug|Win32'">..\..\xll\</OutDir>
    <IntDir Condition="'$(Configuration)|$(Platform)'=='Debug|Win32'">..\..\build\vc110\ohxll\$(Platform)\$(Configuration)\</IntDir>
    <LinkIncremental Condition="'$(Configuration)|$(Platform)'=='Debug|Win32'">true</LinkIncremental>
    <LinkIncremental Condition="'$(Configuration)|$(Platform)'=='Debug|x64'">true</LinkIncremental>
    <EmbedManifest Condition="'$(Configuration)|$(Platform)'=='Debug|Win32'">false</EmbedManifest>
    <EmbedManifest Condition="'$(Configuration)|$(Platform)'=='Debug|x64'">false</EmbedManifest>
    <OutDir Condition="'$(Configuration)|$(Platform)'=='Release|Win32'">..\..\xll\</OutDir>
    <IntDir Condition="'$(Configuration)|$(Platform)'=='Release|Win32'">..\..\build\vc110\ohxll\$(Platform)\$(Configuration)\</IntDir>
    <LinkIncremental Condition="'$(Configuration)|$(Platform)'=='Release|Win32'">false</LinkIncremental>
    <LinkIncremental Condition="'$(Configuration)|$(Platform)'=='Release|x64'">false</LinkIncremental>
    <EmbedManifest Condition="'$(Configuration)|$(Platform)'=='Release|Win32'">false</EmbedManifest>
    <EmbedManifest Condition="'$(Configuration)|$(Platform)'=='Release|x64'">false</EmbedManifest>
    <OutDir Condition="'$(Configuration)|$(Platform)'=='Debug|x64'">..\..\xll\</OutDir>
    <IntDir Condition="'$(Configuration)|$(Platform)'=='Debug|x64'">..\..\build\vc110\ohxll\$(Platform)\$(Configuration)\</IntDir>
    <OutDir Condition="'$(Configuration)|$(Platform)'=='Release|x64'">..\..\xll\</OutDir>
    <IntDir Condition="'$(Configuration)|$(Platform)'=='Release|x64'">..\..\build\vc110\ohxll\$(Platform)\$(Configuration)\</IntDir>
<<<<<<< HEAD
    <TargetName Condition="'$(Configuration)|$(Platform)'=='Release|Win32'">ObjectHandler-xll-vc110-mt-1_4_0</TargetName>
    <TargetName Condition="'$(Configuration)|$(Platform)'=='Release|x64'">ObjectHandler-xll-vc110-x64-mt-1_4_0</TargetName>
=======
    <TargetName Condition="'$(Configuration)|$(Platform)'=='Release|Win32'">ObjectHandler-xll-vc110-mt-1_5_0</TargetName>
    <TargetName Condition="'$(Configuration)|$(Platform)'=='Release|x64'">ObjectHandler-xll-vc110-x64-mt-1_5_0</TargetName>
>>>>>>> b0fa8849
    <TargetExt Condition="'$(Configuration)|$(Platform)'=='Debug|Win32'">.xll</TargetExt>
    <TargetExt Condition="'$(Configuration)|$(Platform)'=='Debug|x64'">.xll</TargetExt>
    <TargetExt Condition="'$(Configuration)|$(Platform)'=='Release|Win32'">.xll</TargetExt>
    <TargetExt Condition="'$(Configuration)|$(Platform)'=='Release|x64'">.xll</TargetExt>
<<<<<<< HEAD
    <TargetName Condition="'$(Configuration)|$(Platform)'=='Debug|Win32'">ObjectHandler-xll-vc110-mt-gd-1_4_0</TargetName>
    <TargetName Condition="'$(Configuration)|$(Platform)'=='Debug|x64'">ObjectHandler-xll-vc110-x64-mt-gd-1_4_0</TargetName>
=======
    <TargetName Condition="'$(Configuration)|$(Platform)'=='Debug|Win32'">ObjectHandler-xll-vc110-mt-gd-1_5_0</TargetName>
    <TargetName Condition="'$(Configuration)|$(Platform)'=='Debug|x64'">ObjectHandler-xll-vc110-x64-mt-gd-1_5_0</TargetName>
>>>>>>> b0fa8849
  </PropertyGroup>
  <ItemDefinitionGroup Condition="'$(Configuration)|$(Platform)'=='Debug|Win32'">
    <Midl>
      <PreprocessorDefinitions>_DEBUG;%(PreprocessorDefinitions)</PreprocessorDefinitions>
      <MkTypLibCompatible>true</MkTypLibCompatible>
      <SuppressStartupBanner>true</SuppressStartupBanner>
      <TargetEnvironment>Win32</TargetEnvironment>
      <TypeLibraryName>.\xll/ohxll.tlb</TypeLibraryName>
      <HeaderFileName>
      </HeaderFileName>
    </Midl>
    <ClCompile>
      <AdditionalOptions>/MP %(AdditionalOptions)</AdditionalOptions>
      <Optimization>Disabled</Optimization>
      <AdditionalIncludeDirectories>..\..;..\..\..\log4cxx\src\main\include\log4cxx\win32;..\..\..\log4cxx\src\main\include;%(AdditionalIncludeDirectories)</AdditionalIncludeDirectories>
      <PreprocessorDefinitions>_DEBUG;_WINDOWS;_USRDLL;XLL_EXPORTS;WIN32;LOG4CXX_STATIC;_SCL_SECURE_NO_DEPRECATE;_CRT_SECURE_NO_DEPRECATE;%(PreprocessorDefinitions)</PreprocessorDefinitions>
      <MinimalRebuild>false</MinimalRebuild>
      <BasicRuntimeChecks>EnableFastChecks</BasicRuntimeChecks>
      <RuntimeLibrary>MultiThreadedDebugDLL</RuntimeLibrary>
      <RuntimeTypeInfo>true</RuntimeTypeInfo>
      <PrecompiledHeaderOutputFile>..\..\build\vc110\ohxll\$(Platform)\$(Configuration)/ohxll.pch</PrecompiledHeaderOutputFile>
      <AssemblerListingLocation>..\..\build\vc110\ohxll\$(Platform)\$(Configuration)/</AssemblerListingLocation>
      <ObjectFileName>..\..\build\vc110\ohxll\$(Platform)\$(Configuration)/</ObjectFileName>
      <ProgramDataBaseFileName>..\..\build\vc110\ohxll\$(Platform)\$(Configuration)/</ProgramDataBaseFileName>
      <WarningLevel>Level3</WarningLevel>
      <SuppressStartupBanner>true</SuppressStartupBanner>
      <DebugInformationFormat>ProgramDatabase</DebugInformationFormat>
      <DisableSpecificWarnings>4819;%(DisableSpecificWarnings)</DisableSpecificWarnings>
    </ClCompile>
    <ResourceCompile>
      <PreprocessorDefinitions>_DEBUG;%(PreprocessorDefinitions)</PreprocessorDefinitions>
      <Culture>0x0809</Culture>
    </ResourceCompile>
    <Link>
      <AdditionalDependencies>Ws2_32.lib;%(AdditionalDependencies)</AdditionalDependencies>
      <OutputFile>$(OutDir)$(TargetName)$(TargetExt)</OutputFile>
      <SuppressStartupBanner>true</SuppressStartupBanner>
      <AdditionalLibraryDirectories>..\..\lib;..\..\..\log4cxx\msvc\lib;%(AdditionalLibraryDirectories)</AdditionalLibraryDirectories>
      <GenerateDebugInformation>true</GenerateDebugInformation>
      <ProgramDatabaseFile>..\..\build\vc110\ohxll\$(Platform)\$(Configuration)\ohxll.pdb</ProgramDatabaseFile>
      <RandomizedBaseAddress>false</RandomizedBaseAddress>
      <DataExecutionPrevention>
      </DataExecutionPrevention>
<<<<<<< HEAD
      <ImportLibrary>..\..\lib\ObjectHandler-xll-vc110-mt-gd-1_4_0.lib</ImportLibrary>
=======
      <ImportLibrary>..\..\lib\ObjectHandler-xll-vc110-mt-gd-1_5_0.lib</ImportLibrary>
>>>>>>> b0fa8849
      <TargetMachine>MachineX86</TargetMachine>
      <ImageHasSafeExceptionHandlers>false</ImageHasSafeExceptionHandlers>
    </Link>
    <Bscmake>
      <SuppressStartupBanner>true</SuppressStartupBanner>
      <OutputFile>.\xll/ohxll.bsc</OutputFile>
    </Bscmake>
  </ItemDefinitionGroup>
  <ItemDefinitionGroup Condition="'$(Configuration)|$(Platform)'=='Debug|x64'">
    <Midl>
      <PreprocessorDefinitions>_DEBUG;%(PreprocessorDefinitions)</PreprocessorDefinitions>
      <MkTypLibCompatible>true</MkTypLibCompatible>
      <SuppressStartupBanner>true</SuppressStartupBanner>
      <TypeLibraryName>.\xll/ohxll.tlb</TypeLibraryName>
      <HeaderFileName>
      </HeaderFileName>
    </Midl>
    <ClCompile>
      <AdditionalOptions>/MP %(AdditionalOptions)</AdditionalOptions>
      <Optimization>Disabled</Optimization>
      <AdditionalIncludeDirectories>..\..;..\..\..\log4cxx\src\main\include\log4cxx\win32;..\..\..\log4cxx\src\main\include;%(AdditionalIncludeDirectories)</AdditionalIncludeDirectories>
      <PreprocessorDefinitions>_DEBUG;_WINDOWS;_USRDLL;XLL_EXPORTS;WIN32;LOG4CXX_STATIC;_SCL_SECURE_NO_DEPRECATE;_CRT_SECURE_NO_DEPRECATE;%(PreprocessorDefinitions)</PreprocessorDefinitions>
      <MinimalRebuild>false</MinimalRebuild>
      <BasicRuntimeChecks>EnableFastChecks</BasicRuntimeChecks>
      <RuntimeLibrary>MultiThreadedDebugDLL</RuntimeLibrary>
      <RuntimeTypeInfo>true</RuntimeTypeInfo>
      <PrecompiledHeaderOutputFile>..\..\build\vc110\ohxll\$(Platform)\$(Configuration)/ohxll.pch</PrecompiledHeaderOutputFile>
      <AssemblerListingLocation>..\..\build\vc110\ohxll\$(Platform)\$(Configuration)/</AssemblerListingLocation>
      <ObjectFileName>..\..\build\vc110\ohxll\$(Platform)\$(Configuration)/</ObjectFileName>
      <ProgramDataBaseFileName>..\..\build\vc110\ohxll\$(Platform)\$(Configuration)/</ProgramDataBaseFileName>
      <WarningLevel>Level3</WarningLevel>
      <SuppressStartupBanner>true</SuppressStartupBanner>
      <DebugInformationFormat>ProgramDatabase</DebugInformationFormat>
      <DisableSpecificWarnings>4819;%(DisableSpecificWarnings)</DisableSpecificWarnings>
    </ClCompile>
    <ResourceCompile>
      <PreprocessorDefinitions>_DEBUG;%(PreprocessorDefinitions)</PreprocessorDefinitions>
      <Culture>0x0809</Culture>
    </ResourceCompile>
    <Link>
      <AdditionalDependencies>Ws2_32.lib;%(AdditionalDependencies)</AdditionalDependencies>
      <OutputFile>$(OutDir)$(TargetName)$(TargetExt)</OutputFile>
      <SuppressStartupBanner>true</SuppressStartupBanner>
      <AdditionalLibraryDirectories>..\..\lib;..\..\..\log4cxx\msvc\lib;%(AdditionalLibraryDirectories)</AdditionalLibraryDirectories>
      <GenerateDebugInformation>true</GenerateDebugInformation>
      <ProgramDatabaseFile>..\..\build\vc110\ohxll\$(Platform)\$(Configuration)\ohxll.pdb</ProgramDatabaseFile>
      <RandomizedBaseAddress>false</RandomizedBaseAddress>
      <DataExecutionPrevention>
      </DataExecutionPrevention>
<<<<<<< HEAD
      <ImportLibrary>..\..\lib\ObjectHandler-xll-vc110-x64-mt-gd-1_4_0.lib</ImportLibrary>
=======
      <ImportLibrary>..\..\lib\ObjectHandler-xll-vc110-x64-mt-gd-1_5_0.lib</ImportLibrary>
>>>>>>> b0fa8849
      <ImageHasSafeExceptionHandlers>false</ImageHasSafeExceptionHandlers>
    </Link>
    <Bscmake>
      <SuppressStartupBanner>true</SuppressStartupBanner>
      <OutputFile>.\xll/ohxll.bsc</OutputFile>
    </Bscmake>
  </ItemDefinitionGroup>
  <ItemDefinitionGroup Condition="'$(Configuration)|$(Platform)'=='Release|Win32'">
    <Midl>
      <PreprocessorDefinitions>NDEBUG;%(PreprocessorDefinitions)</PreprocessorDefinitions>
      <MkTypLibCompatible>true</MkTypLibCompatible>
      <SuppressStartupBanner>true</SuppressStartupBanner>
      <TargetEnvironment>Win32</TargetEnvironment>
      <TypeLibraryName>.\xll/ohxll.tlb</TypeLibraryName>
      <HeaderFileName>
      </HeaderFileName>
    </Midl>
    <ClCompile>
      <AdditionalOptions>/MP %(AdditionalOptions)</AdditionalOptions>
      <Optimization>MaxSpeed</Optimization>
      <InlineFunctionExpansion>OnlyExplicitInline</InlineFunctionExpansion>
      <AdditionalIncludeDirectories>..\..;..\..\..\log4cxx\src\main\include\log4cxx\win32;..\..\..\log4cxx\src\main\include;%(AdditionalIncludeDirectories)</AdditionalIncludeDirectories>
      <PreprocessorDefinitions>NDEBUG;_WINDOWS;_USRDLL;XLL_EXPORTS;WIN32;LOG4CXX_STATIC;_SCL_SECURE_NO_DEPRECATE;_CRT_SECURE_NO_DEPRECATE;%(PreprocessorDefinitions)</PreprocessorDefinitions>
      <StringPooling>true</StringPooling>
      <MinimalRebuild>false</MinimalRebuild>
      <RuntimeLibrary>MultiThreadedDLL</RuntimeLibrary>
      <FunctionLevelLinking>true</FunctionLevelLinking>
      <RuntimeTypeInfo>true</RuntimeTypeInfo>
      <PrecompiledHeaderOutputFile>..\..\build\vc110\ohxll\$(Platform)\$(Configuration)/ohxll.pch</PrecompiledHeaderOutputFile>
      <AssemblerListingLocation>..\..\build\vc110\ohxll\$(Platform)\$(Configuration)/</AssemblerListingLocation>
      <ObjectFileName>..\..\build\vc110\ohxll\$(Platform)\$(Configuration)/</ObjectFileName>
      <ProgramDataBaseFileName>..\..\build\vc110\ohxll\$(Platform)\$(Configuration)/</ProgramDataBaseFileName>
      <WarningLevel>Level3</WarningLevel>
      <SuppressStartupBanner>true</SuppressStartupBanner>
      <DisableSpecificWarnings>4819;%(DisableSpecificWarnings)</DisableSpecificWarnings>
    </ClCompile>
    <ResourceCompile>
      <PreprocessorDefinitions>NDEBUG;%(PreprocessorDefinitions)</PreprocessorDefinitions>
      <Culture>0x0809</Culture>
    </ResourceCompile>
    <Link>
      <AdditionalDependencies>Ws2_32.lib;%(AdditionalDependencies)</AdditionalDependencies>
      <OutputFile>$(OutDir)$(TargetName)$(TargetExt)</OutputFile>
      <SuppressStartupBanner>true</SuppressStartupBanner>
      <AdditionalLibraryDirectories>..\..\lib;..\..\..\log4cxx\msvc\lib;%(AdditionalLibraryDirectories)</AdditionalLibraryDirectories>
      <ProgramDatabaseFile>..\..\build\vc110\ohxll\$(Platform)\$(Configuration)\ohxll.pdb</ProgramDatabaseFile>
      <RandomizedBaseAddress>false</RandomizedBaseAddress>
      <DataExecutionPrevention>
      </DataExecutionPrevention>
<<<<<<< HEAD
      <ImportLibrary>..\..\lib\ObjectHandler-xll-vc110-mt-1_4_0.lib</ImportLibrary>
=======
      <ImportLibrary>..\..\lib\ObjectHandler-xll-vc110-mt-1_5_0.lib</ImportLibrary>
>>>>>>> b0fa8849
      <TargetMachine>MachineX86</TargetMachine>
      <GenerateDebugInformation>true</GenerateDebugInformation>
      <OptimizeReferences>true</OptimizeReferences>
      <ImageHasSafeExceptionHandlers>false</ImageHasSafeExceptionHandlers>
    </Link>
    <Bscmake>
      <SuppressStartupBanner>true</SuppressStartupBanner>
      <OutputFile>.\xll/ohxll.bsc</OutputFile>
    </Bscmake>
  </ItemDefinitionGroup>
  <ItemDefinitionGroup Condition="'$(Configuration)|$(Platform)'=='Release|x64'">
    <Midl>
      <PreprocessorDefinitions>NDEBUG;%(PreprocessorDefinitions)</PreprocessorDefinitions>
      <MkTypLibCompatible>true</MkTypLibCompatible>
      <SuppressStartupBanner>true</SuppressStartupBanner>
      <TypeLibraryName>.\xll/ohxll.tlb</TypeLibraryName>
      <HeaderFileName>
      </HeaderFileName>
    </Midl>
    <ClCompile>
      <AdditionalOptions>/MP %(AdditionalOptions)</AdditionalOptions>
      <Optimization>MaxSpeed</Optimization>
      <InlineFunctionExpansion>OnlyExplicitInline</InlineFunctionExpansion>
      <AdditionalIncludeDirectories>..\..;..\..\..\log4cxx\src\main\include\log4cxx\win32;..\..\..\log4cxx\src\main\include;%(AdditionalIncludeDirectories)</AdditionalIncludeDirectories>
      <PreprocessorDefinitions>NDEBUG;_WINDOWS;_USRDLL;XLL_EXPORTS;WIN32;LOG4CXX_STATIC;_SCL_SECURE_NO_DEPRECATE;_CRT_SECURE_NO_DEPRECATE;%(PreprocessorDefinitions)</PreprocessorDefinitions>
      <StringPooling>true</StringPooling>
      <MinimalRebuild>false</MinimalRebuild>
      <RuntimeLibrary>MultiThreadedDLL</RuntimeLibrary>
      <FunctionLevelLinking>true</FunctionLevelLinking>
      <RuntimeTypeInfo>true</RuntimeTypeInfo>
      <PrecompiledHeaderOutputFile>..\..\build\vc110\ohxll\$(Platform)\$(Configuration)/ohxll.pch</PrecompiledHeaderOutputFile>
      <AssemblerListingLocation>..\..\build\vc110\ohxll\$(Platform)\$(Configuration)/</AssemblerListingLocation>
      <ObjectFileName>..\..\build\vc110\ohxll\$(Platform)\$(Configuration)/</ObjectFileName>
      <ProgramDataBaseFileName>..\..\build\vc110\ohxll\$(Platform)\$(Configuration)/</ProgramDataBaseFileName>
      <WarningLevel>Level3</WarningLevel>
      <SuppressStartupBanner>true</SuppressStartupBanner>
      <DisableSpecificWarnings>4819;%(DisableSpecificWarnings)</DisableSpecificWarnings>
    </ClCompile>
    <ResourceCompile>
      <PreprocessorDefinitions>NDEBUG;%(PreprocessorDefinitions)</PreprocessorDefinitions>
      <Culture>0x0809</Culture>
    </ResourceCompile>
    <Link>
      <AdditionalDependencies>Ws2_32.lib;%(AdditionalDependencies)</AdditionalDependencies>
      <OutputFile>$(OutDir)$(TargetName)$(TargetExt)</OutputFile>
      <SuppressStartupBanner>true</SuppressStartupBanner>
      <AdditionalLibraryDirectories>..\..\lib;..\..\..\log4cxx\msvc\lib;%(AdditionalLibraryDirectories)</AdditionalLibraryDirectories>
      <ProgramDatabaseFile>..\..\build\vc110\ohxll\$(Platform)\$(Configuration)\ohxll.pdb</ProgramDatabaseFile>
      <RandomizedBaseAddress>false</RandomizedBaseAddress>
      <DataExecutionPrevention>
      </DataExecutionPrevention>
<<<<<<< HEAD
      <ImportLibrary>..\..\lib\ObjectHandler-xll-vc110-x64-mt-1_4_0.lib</ImportLibrary>
=======
      <ImportLibrary>..\..\lib\ObjectHandler-xll-vc110-x64-mt-1_5_0.lib</ImportLibrary>
>>>>>>> b0fa8849
      <GenerateDebugInformation>true</GenerateDebugInformation>
      <OptimizeReferences>true</OptimizeReferences>
      <ImageHasSafeExceptionHandlers>false</ImageHasSafeExceptionHandlers>
    </Link>
    <Bscmake>
      <SuppressStartupBanner>true</SuppressStartupBanner>
      <OutputFile>.\xll/ohxll.bsc</OutputFile>
    </Bscmake>
  </ItemDefinitionGroup>
  <ItemGroup>
    <ClInclude Include="..\..\oh\exception.hpp" />
    <ClInclude Include="..\..\oh\group.hpp" />
    <ClInclude Include="..\..\oh\iless.hpp" />
    <ClInclude Include="..\..\oh\libraryobject.hpp" />
    <ClInclude Include="..\..\oh\object.hpp" />
    <ClInclude Include="..\..\oh\objecthandler.hpp" />
    <ClInclude Include="..\..\oh\objectwrapper.hpp" />
    <ClInclude Include="..\..\oh\observable.hpp" />
    <ClInclude Include="..\..\oh\ohdefines.hpp" />
    <ClInclude Include="..\..\oh\processor.hpp" />
    <ClInclude Include="..\..\oh\property.hpp" />
    <ClInclude Include="..\..\oh\range.hpp" />
    <ClInclude Include="..\..\oh\repository.hpp" />
    <ClInclude Include="..\..\oh\serializationfactory.hpp" />
    <ClInclude Include="..\..\oh\singleton.hpp" />
    <ClInclude Include="..\..\oh\valueobject.hpp" />
    <ClInclude Include="..\..\oh\conversions\coerce.hpp" />
    <ClInclude Include="..\..\oh\conversions\convert2.hpp" />
    <ClInclude Include="..\..\oh\conversions\getobjectvector.hpp" />
    <ClInclude Include="..\..\oh\auto_link.hpp" />
    <ClInclude Include="..\..\oh\logger.hpp" />
    <ClInclude Include="..\..\oh\utilities.hpp" />
    <ClInclude Include="..\..\oh\enumerations\enumregistry.hpp" />
    <ClInclude Include="..\..\oh\enumerations\registry.hpp" />
    <ClInclude Include="..\..\oh\enumerations\typefactory.hpp" />
    <ClInclude Include="..\..\oh\valueobjects\vo_all.hpp" />
    <ClInclude Include="..\..\oh\valueobjects\vo_group.hpp" />
    <ClInclude Include="..\..\oh\valueobjects\vo_range.hpp" />
    <ClInclude Include="..\callingrange.hpp" />
    <ClInclude Include="..\configuration.hpp" />
    <ClInclude Include="..\convert_oper.hpp" />
    <ClInclude Include="..\functioncall.hpp" />
    <ClInclude Include="..\objecthandlerxl.hpp" />
    <ClInclude Include="..\objectwrapperxl.hpp" />
    <ClInclude Include="..\ohxldefines.hpp" />
    <ClInclude Include="..\rangereference.hpp" />
    <ClInclude Include="..\repositoryxl.hpp" />
    <ClInclude Include="..\xloper.hpp" />
    <ClInclude Include="..\conversions\all.hpp" />
    <ClInclude Include="..\conversions\matrixtooper.hpp" />
    <ClInclude Include="..\conversions\opertomatrix.hpp" />
    <ClInclude Include="..\conversions\opertovector.hpp" />
    <ClInclude Include="..\conversions\scalartooper.hpp" />
    <ClInclude Include="..\conversions\validations.hpp" />
    <ClInclude Include="..\conversions\vectortooper.hpp" />
    <ClInclude Include="..\functions\export.hpp" />
    <ClInclude Include="..\functions\functioncount.hpp" />
    <ClInclude Include="..\loop.hpp" />
    <ClInclude Include="..\register\register_all.hpp" />
    <ClInclude Include="..\utilities\xlutilities.hpp" />
  </ItemGroup>
  <ItemGroup>
    <ClCompile Include="..\..\oh\processor.cpp" />
    <ClCompile Include="..\..\oh\repository.cpp" />
    <ClCompile Include="..\..\oh\serializationfactory.cpp" />
    <ClCompile Include="..\..\oh\logger.cpp" />
    <ClCompile Include="..\..\oh\utilities.cpp" />
    <ClCompile Include="..\..\oh\enumerations\enumregistry.cpp" />
    <ClCompile Include="..\callingrange.cpp" />
    <ClCompile Include="..\configuration.cpp" />
    <ClCompile Include="..\convert_oper.cpp" />
    <ClCompile Include="..\functioncall.cpp" />
    <ClCompile Include="..\objectwrapperxl.cpp" />
    <ClCompile Include="..\rangereference.cpp" />
    <ClCompile Include="..\repositoryxl.cpp" />
    <ClCompile Include="..\conversions\scalartooper.cpp" />
    <ClCompile Include="..\conversions\validations.cpp" />
    <ClCompile Include="..\functions\enumerations.cpp" />
    <ClCompile Include="..\functions\garbagecollection.cpp" />
    <ClCompile Include="..\functions\group.cpp" />
    <ClCompile Include="..\functions\logging.cpp" />
    <ClCompile Include="..\functions\manual.cpp" />
    <ClCompile Include="..\functions\objects.cpp" />
    <ClCompile Include="..\functions\ohutils.cpp" />
    <ClCompile Include="..\functions\range.cpp" />
    <ClCompile Include="..\functions\serialization.cpp" />
    <ClCompile Include="..\functions\valueobjects.cpp" />
    <ClCompile Include="..\register\register_all.cpp" />
    <ClCompile Include="..\register\register_enumerations.cpp" />
    <ClCompile Include="..\register\register_garbagecollection.cpp" />
    <ClCompile Include="..\register\register_group.cpp" />
    <ClCompile Include="..\register\register_logging.cpp" />
    <ClCompile Include="..\register\register_objects.cpp" />
    <ClCompile Include="..\register\register_ohutils.cpp" />
    <ClCompile Include="..\register\register_range.cpp" />
    <ClCompile Include="..\register\register_serialization.cpp" />
    <ClCompile Include="..\register\register_valueobjects.cpp" />
    <ClCompile Include="..\utilities\xlutilities.cpp" />
    <ClCompile Include="..\register\addin.cpp" />
  </ItemGroup>
  <ItemGroup>
    <ProjectReference Include="..\..\..\log4cxx\msvc\log4cxx_vc11.vcxproj">
      <Project>{fa6eb34e-6be0-46f5-aa4c-704b49be63d2}</Project>
    </ProjectReference>
    <ProjectReference Include="..\..\gensrc\ohgensrc_vc11.vcxproj">
      <Project>{88be5568-6e55-41c5-a251-670fafb44336}</Project>
    </ProjectReference>
    <ProjectReference Include="..\..\xlsdk\xlsdk_vc11.vcxproj">
      <Project>{4bd77a1e-aae9-47a4-81fe-2308e5a460af}</Project>
    </ProjectReference>
  </ItemGroup>
  <Import Project="$(VCTargetsPath)\Microsoft.Cpp.targets" />
  <ImportGroup Label="ExtensionTargets">
  </ImportGroup>
</Project><|MERGE_RESOLUTION|>--- conflicted
+++ resolved
@@ -1,428 +1,402 @@
-﻿<?xml version="1.0" encoding="utf-8"?>
-<Project DefaultTargets="Build" ToolsVersion="4.0" xmlns="http://schemas.microsoft.com/developer/msbuild/2003">
-  <ItemGroup Label="ProjectConfigurations">
-    <ProjectConfiguration Include="Debug|Win32">
-      <Configuration>Debug</Configuration>
-      <Platform>Win32</Platform>
-    </ProjectConfiguration>
-    <ProjectConfiguration Include="Debug|x64">
-      <Configuration>Debug</Configuration>
-      <Platform>x64</Platform>
-    </ProjectConfiguration>
-    <ProjectConfiguration Include="Release|Win32">
-      <Configuration>Release</Configuration>
-      <Platform>Win32</Platform>
-    </ProjectConfiguration>
-    <ProjectConfiguration Include="Release|x64">
-      <Configuration>Release</Configuration>
-      <Platform>x64</Platform>
-    </ProjectConfiguration>
-  </ItemGroup>
-  <PropertyGroup Label="Globals">
-    <ProjectName>ohxll</ProjectName>
-    <ProjectGuid>{04D7369F-47BC-46B0-A374-41635A9656D8}</ProjectGuid>
-  </PropertyGroup>
-  <Import Project="$(VCTargetsPath)\Microsoft.Cpp.Default.props" />
-  <PropertyGroup Condition="'$(Configuration)|$(Platform)'=='Release|Win32'" Label="Configuration">
-    <ConfigurationType>DynamicLibrary</ConfigurationType>
-    <UseOfMfc>false</UseOfMfc>
-    <CharacterSet>MultiByte</CharacterSet>
-    <PlatformToolset>v110</PlatformToolset>
-  </PropertyGroup>
-  <PropertyGroup Condition="'$(Configuration)|$(Platform)'=='Release|x64'" Label="Configuration">
-    <ConfigurationType>DynamicLibrary</ConfigurationType>
-    <UseOfMfc>false</UseOfMfc>
-    <CharacterSet>MultiByte</CharacterSet>
-    <PlatformToolset>v110</PlatformToolset>
-  </PropertyGroup>
-  <PropertyGroup Condition="'$(Configuration)|$(Platform)'=='Debug|Win32'" Label="Configuration">
-    <ConfigurationType>DynamicLibrary</ConfigurationType>
-    <UseOfMfc>false</UseOfMfc>
-    <CharacterSet>MultiByte</CharacterSet>
-    <PlatformToolset>v110</PlatformToolset>
-  </PropertyGroup>
-  <PropertyGroup Condition="'$(Configuration)|$(Platform)'=='Debug|x64'" Label="Configuration">
-    <ConfigurationType>DynamicLibrary</ConfigurationType>
-    <UseOfMfc>false</UseOfMfc>
-    <CharacterSet>MultiByte</CharacterSet>
-    <PlatformToolset>v110</PlatformToolset>
-  </PropertyGroup>
-  <Import Project="$(VCTargetsPath)\Microsoft.Cpp.props" />
-  <ImportGroup Label="ExtensionSettings">
-  </ImportGroup>
-  <ImportGroup Condition="'$(Configuration)|$(Platform)'=='Release|Win32'" Label="PropertySheets">
-    <Import Project="$(UserRootDir)\Microsoft.Cpp.$(Platform).user.props" Condition="exists('$(UserRootDir)\Microsoft.Cpp.$(Platform).user.props')" Label="LocalAppDataPlatform" />
-  </ImportGroup>
-  <ImportGroup Condition="'$(Configuration)|$(Platform)'=='Release|x64'" Label="PropertySheets">
-    <Import Project="$(UserRootDir)\Microsoft.Cpp.$(Platform).user.props" Condition="exists('$(UserRootDir)\Microsoft.Cpp.$(Platform).user.props')" Label="LocalAppDataPlatform" />
-  </ImportGroup>
-  <ImportGroup Condition="'$(Configuration)|$(Platform)'=='Debug|Win32'" Label="PropertySheets">
-    <Import Project="$(UserRootDir)\Microsoft.Cpp.$(Platform).user.props" Condition="exists('$(UserRootDir)\Microsoft.Cpp.$(Platform).user.props')" Label="LocalAppDataPlatform" />
-  </ImportGroup>
-  <ImportGroup Condition="'$(Configuration)|$(Platform)'=='Debug|x64'" Label="PropertySheets">
-    <Import Project="$(UserRootDir)\Microsoft.Cpp.$(Platform).user.props" Condition="exists('$(UserRootDir)\Microsoft.Cpp.$(Platform).user.props')" Label="LocalAppDataPlatform" />
-  </ImportGroup>
-  <PropertyGroup Label="UserMacros" />
-  <PropertyGroup>
-    <_ProjectFileVersion>10.0.30319.1</_ProjectFileVersion>
-    <OutDir Condition="'$(Configuration)|$(Platform)'=='Debug|Win32'">..\..\xll\</OutDir>
-    <IntDir Condition="'$(Configuration)|$(Platform)'=='Debug|Win32'">..\..\build\vc110\ohxll\$(Platform)\$(Configuration)\</IntDir>
-    <LinkIncremental Condition="'$(Configuration)|$(Platform)'=='Debug|Win32'">true</LinkIncremental>
-    <LinkIncremental Condition="'$(Configuration)|$(Platform)'=='Debug|x64'">true</LinkIncremental>
-    <EmbedManifest Condition="'$(Configuration)|$(Platform)'=='Debug|Win32'">false</EmbedManifest>
-    <EmbedManifest Condition="'$(Configuration)|$(Platform)'=='Debug|x64'">false</EmbedManifest>
-    <OutDir Condition="'$(Configuration)|$(Platform)'=='Release|Win32'">..\..\xll\</OutDir>
-    <IntDir Condition="'$(Configuration)|$(Platform)'=='Release|Win32'">..\..\build\vc110\ohxll\$(Platform)\$(Configuration)\</IntDir>
-    <LinkIncremental Condition="'$(Configuration)|$(Platform)'=='Release|Win32'">false</LinkIncremental>
-    <LinkIncremental Condition="'$(Configuration)|$(Platform)'=='Release|x64'">false</LinkIncremental>
-    <EmbedManifest Condition="'$(Configuration)|$(Platform)'=='Release|Win32'">false</EmbedManifest>
-    <EmbedManifest Condition="'$(Configuration)|$(Platform)'=='Release|x64'">false</EmbedManifest>
-    <OutDir Condition="'$(Configuration)|$(Platform)'=='Debug|x64'">..\..\xll\</OutDir>
-    <IntDir Condition="'$(Configuration)|$(Platform)'=='Debug|x64'">..\..\build\vc110\ohxll\$(Platform)\$(Configuration)\</IntDir>
-    <OutDir Condition="'$(Configuration)|$(Platform)'=='Release|x64'">..\..\xll\</OutDir>
-    <IntDir Condition="'$(Configuration)|$(Platform)'=='Release|x64'">..\..\build\vc110\ohxll\$(Platform)\$(Configuration)\</IntDir>
-<<<<<<< HEAD
-    <TargetName Condition="'$(Configuration)|$(Platform)'=='Release|Win32'">ObjectHandler-xll-vc110-mt-1_4_0</TargetName>
-    <TargetName Condition="'$(Configuration)|$(Platform)'=='Release|x64'">ObjectHandler-xll-vc110-x64-mt-1_4_0</TargetName>
-=======
-    <TargetName Condition="'$(Configuration)|$(Platform)'=='Release|Win32'">ObjectHandler-xll-vc110-mt-1_5_0</TargetName>
-    <TargetName Condition="'$(Configuration)|$(Platform)'=='Release|x64'">ObjectHandler-xll-vc110-x64-mt-1_5_0</TargetName>
->>>>>>> b0fa8849
-    <TargetExt Condition="'$(Configuration)|$(Platform)'=='Debug|Win32'">.xll</TargetExt>
-    <TargetExt Condition="'$(Configuration)|$(Platform)'=='Debug|x64'">.xll</TargetExt>
-    <TargetExt Condition="'$(Configuration)|$(Platform)'=='Release|Win32'">.xll</TargetExt>
-    <TargetExt Condition="'$(Configuration)|$(Platform)'=='Release|x64'">.xll</TargetExt>
-<<<<<<< HEAD
-    <TargetName Condition="'$(Configuration)|$(Platform)'=='Debug|Win32'">ObjectHandler-xll-vc110-mt-gd-1_4_0</TargetName>
-    <TargetName Condition="'$(Configuration)|$(Platform)'=='Debug|x64'">ObjectHandler-xll-vc110-x64-mt-gd-1_4_0</TargetName>
-=======
-    <TargetName Condition="'$(Configuration)|$(Platform)'=='Debug|Win32'">ObjectHandler-xll-vc110-mt-gd-1_5_0</TargetName>
-    <TargetName Condition="'$(Configuration)|$(Platform)'=='Debug|x64'">ObjectHandler-xll-vc110-x64-mt-gd-1_5_0</TargetName>
->>>>>>> b0fa8849
-  </PropertyGroup>
-  <ItemDefinitionGroup Condition="'$(Configuration)|$(Platform)'=='Debug|Win32'">
-    <Midl>
-      <PreprocessorDefinitions>_DEBUG;%(PreprocessorDefinitions)</PreprocessorDefinitions>
-      <MkTypLibCompatible>true</MkTypLibCompatible>
-      <SuppressStartupBanner>true</SuppressStartupBanner>
-      <TargetEnvironment>Win32</TargetEnvironment>
-      <TypeLibraryName>.\xll/ohxll.tlb</TypeLibraryName>
-      <HeaderFileName>
-      </HeaderFileName>
-    </Midl>
-    <ClCompile>
-      <AdditionalOptions>/MP %(AdditionalOptions)</AdditionalOptions>
-      <Optimization>Disabled</Optimization>
-      <AdditionalIncludeDirectories>..\..;..\..\..\log4cxx\src\main\include\log4cxx\win32;..\..\..\log4cxx\src\main\include;%(AdditionalIncludeDirectories)</AdditionalIncludeDirectories>
-      <PreprocessorDefinitions>_DEBUG;_WINDOWS;_USRDLL;XLL_EXPORTS;WIN32;LOG4CXX_STATIC;_SCL_SECURE_NO_DEPRECATE;_CRT_SECURE_NO_DEPRECATE;%(PreprocessorDefinitions)</PreprocessorDefinitions>
-      <MinimalRebuild>false</MinimalRebuild>
-      <BasicRuntimeChecks>EnableFastChecks</BasicRuntimeChecks>
-      <RuntimeLibrary>MultiThreadedDebugDLL</RuntimeLibrary>
-      <RuntimeTypeInfo>true</RuntimeTypeInfo>
-      <PrecompiledHeaderOutputFile>..\..\build\vc110\ohxll\$(Platform)\$(Configuration)/ohxll.pch</PrecompiledHeaderOutputFile>
-      <AssemblerListingLocation>..\..\build\vc110\ohxll\$(Platform)\$(Configuration)/</AssemblerListingLocation>
-      <ObjectFileName>..\..\build\vc110\ohxll\$(Platform)\$(Configuration)/</ObjectFileName>
-      <ProgramDataBaseFileName>..\..\build\vc110\ohxll\$(Platform)\$(Configuration)/</ProgramDataBaseFileName>
-      <WarningLevel>Level3</WarningLevel>
-      <SuppressStartupBanner>true</SuppressStartupBanner>
-      <DebugInformationFormat>ProgramDatabase</DebugInformationFormat>
-      <DisableSpecificWarnings>4819;%(DisableSpecificWarnings)</DisableSpecificWarnings>
-    </ClCompile>
-    <ResourceCompile>
-      <PreprocessorDefinitions>_DEBUG;%(PreprocessorDefinitions)</PreprocessorDefinitions>
-      <Culture>0x0809</Culture>
-    </ResourceCompile>
-    <Link>
-      <AdditionalDependencies>Ws2_32.lib;%(AdditionalDependencies)</AdditionalDependencies>
-      <OutputFile>$(OutDir)$(TargetName)$(TargetExt)</OutputFile>
-      <SuppressStartupBanner>true</SuppressStartupBanner>
-      <AdditionalLibraryDirectories>..\..\lib;..\..\..\log4cxx\msvc\lib;%(AdditionalLibraryDirectories)</AdditionalLibraryDirectories>
-      <GenerateDebugInformation>true</GenerateDebugInformation>
-      <ProgramDatabaseFile>..\..\build\vc110\ohxll\$(Platform)\$(Configuration)\ohxll.pdb</ProgramDatabaseFile>
-      <RandomizedBaseAddress>false</RandomizedBaseAddress>
-      <DataExecutionPrevention>
-      </DataExecutionPrevention>
-<<<<<<< HEAD
-      <ImportLibrary>..\..\lib\ObjectHandler-xll-vc110-mt-gd-1_4_0.lib</ImportLibrary>
-=======
-      <ImportLibrary>..\..\lib\ObjectHandler-xll-vc110-mt-gd-1_5_0.lib</ImportLibrary>
->>>>>>> b0fa8849
-      <TargetMachine>MachineX86</TargetMachine>
-      <ImageHasSafeExceptionHandlers>false</ImageHasSafeExceptionHandlers>
-    </Link>
-    <Bscmake>
-      <SuppressStartupBanner>true</SuppressStartupBanner>
-      <OutputFile>.\xll/ohxll.bsc</OutputFile>
-    </Bscmake>
-  </ItemDefinitionGroup>
-  <ItemDefinitionGroup Condition="'$(Configuration)|$(Platform)'=='Debug|x64'">
-    <Midl>
-      <PreprocessorDefinitions>_DEBUG;%(PreprocessorDefinitions)</PreprocessorDefinitions>
-      <MkTypLibCompatible>true</MkTypLibCompatible>
-      <SuppressStartupBanner>true</SuppressStartupBanner>
-      <TypeLibraryName>.\xll/ohxll.tlb</TypeLibraryName>
-      <HeaderFileName>
-      </HeaderFileName>
-    </Midl>
-    <ClCompile>
-      <AdditionalOptions>/MP %(AdditionalOptions)</AdditionalOptions>
-      <Optimization>Disabled</Optimization>
-      <AdditionalIncludeDirectories>..\..;..\..\..\log4cxx\src\main\include\log4cxx\win32;..\..\..\log4cxx\src\main\include;%(AdditionalIncludeDirectories)</AdditionalIncludeDirectories>
-      <PreprocessorDefinitions>_DEBUG;_WINDOWS;_USRDLL;XLL_EXPORTS;WIN32;LOG4CXX_STATIC;_SCL_SECURE_NO_DEPRECATE;_CRT_SECURE_NO_DEPRECATE;%(PreprocessorDefinitions)</PreprocessorDefinitions>
-      <MinimalRebuild>false</MinimalRebuild>
-      <BasicRuntimeChecks>EnableFastChecks</BasicRuntimeChecks>
-      <RuntimeLibrary>MultiThreadedDebugDLL</RuntimeLibrary>
-      <RuntimeTypeInfo>true</RuntimeTypeInfo>
-      <PrecompiledHeaderOutputFile>..\..\build\vc110\ohxll\$(Platform)\$(Configuration)/ohxll.pch</PrecompiledHeaderOutputFile>
-      <AssemblerListingLocation>..\..\build\vc110\ohxll\$(Platform)\$(Configuration)/</AssemblerListingLocation>
-      <ObjectFileName>..\..\build\vc110\ohxll\$(Platform)\$(Configuration)/</ObjectFileName>
-      <ProgramDataBaseFileName>..\..\build\vc110\ohxll\$(Platform)\$(Configuration)/</ProgramDataBaseFileName>
-      <WarningLevel>Level3</WarningLevel>
-      <SuppressStartupBanner>true</SuppressStartupBanner>
-      <DebugInformationFormat>ProgramDatabase</DebugInformationFormat>
-      <DisableSpecificWarnings>4819;%(DisableSpecificWarnings)</DisableSpecificWarnings>
-    </ClCompile>
-    <ResourceCompile>
-      <PreprocessorDefinitions>_DEBUG;%(PreprocessorDefinitions)</PreprocessorDefinitions>
-      <Culture>0x0809</Culture>
-    </ResourceCompile>
-    <Link>
-      <AdditionalDependencies>Ws2_32.lib;%(AdditionalDependencies)</AdditionalDependencies>
-      <OutputFile>$(OutDir)$(TargetName)$(TargetExt)</OutputFile>
-      <SuppressStartupBanner>true</SuppressStartupBanner>
-      <AdditionalLibraryDirectories>..\..\lib;..\..\..\log4cxx\msvc\lib;%(AdditionalLibraryDirectories)</AdditionalLibraryDirectories>
-      <GenerateDebugInformation>true</GenerateDebugInformation>
-      <ProgramDatabaseFile>..\..\build\vc110\ohxll\$(Platform)\$(Configuration)\ohxll.pdb</ProgramDatabaseFile>
-      <RandomizedBaseAddress>false</RandomizedBaseAddress>
-      <DataExecutionPrevention>
-      </DataExecutionPrevention>
-<<<<<<< HEAD
-      <ImportLibrary>..\..\lib\ObjectHandler-xll-vc110-x64-mt-gd-1_4_0.lib</ImportLibrary>
-=======
-      <ImportLibrary>..\..\lib\ObjectHandler-xll-vc110-x64-mt-gd-1_5_0.lib</ImportLibrary>
->>>>>>> b0fa8849
-      <ImageHasSafeExceptionHandlers>false</ImageHasSafeExceptionHandlers>
-    </Link>
-    <Bscmake>
-      <SuppressStartupBanner>true</SuppressStartupBanner>
-      <OutputFile>.\xll/ohxll.bsc</OutputFile>
-    </Bscmake>
-  </ItemDefinitionGroup>
-  <ItemDefinitionGroup Condition="'$(Configuration)|$(Platform)'=='Release|Win32'">
-    <Midl>
-      <PreprocessorDefinitions>NDEBUG;%(PreprocessorDefinitions)</PreprocessorDefinitions>
-      <MkTypLibCompatible>true</MkTypLibCompatible>
-      <SuppressStartupBanner>true</SuppressStartupBanner>
-      <TargetEnvironment>Win32</TargetEnvironment>
-      <TypeLibraryName>.\xll/ohxll.tlb</TypeLibraryName>
-      <HeaderFileName>
-      </HeaderFileName>
-    </Midl>
-    <ClCompile>
-      <AdditionalOptions>/MP %(AdditionalOptions)</AdditionalOptions>
-      <Optimization>MaxSpeed</Optimization>
-      <InlineFunctionExpansion>OnlyExplicitInline</InlineFunctionExpansion>
-      <AdditionalIncludeDirectories>..\..;..\..\..\log4cxx\src\main\include\log4cxx\win32;..\..\..\log4cxx\src\main\include;%(AdditionalIncludeDirectories)</AdditionalIncludeDirectories>
-      <PreprocessorDefinitions>NDEBUG;_WINDOWS;_USRDLL;XLL_EXPORTS;WIN32;LOG4CXX_STATIC;_SCL_SECURE_NO_DEPRECATE;_CRT_SECURE_NO_DEPRECATE;%(PreprocessorDefinitions)</PreprocessorDefinitions>
-      <StringPooling>true</StringPooling>
-      <MinimalRebuild>false</MinimalRebuild>
-      <RuntimeLibrary>MultiThreadedDLL</RuntimeLibrary>
-      <FunctionLevelLinking>true</FunctionLevelLinking>
-      <RuntimeTypeInfo>true</RuntimeTypeInfo>
-      <PrecompiledHeaderOutputFile>..\..\build\vc110\ohxll\$(Platform)\$(Configuration)/ohxll.pch</PrecompiledHeaderOutputFile>
-      <AssemblerListingLocation>..\..\build\vc110\ohxll\$(Platform)\$(Configuration)/</AssemblerListingLocation>
-      <ObjectFileName>..\..\build\vc110\ohxll\$(Platform)\$(Configuration)/</ObjectFileName>
-      <ProgramDataBaseFileName>..\..\build\vc110\ohxll\$(Platform)\$(Configuration)/</ProgramDataBaseFileName>
-      <WarningLevel>Level3</WarningLevel>
-      <SuppressStartupBanner>true</SuppressStartupBanner>
-      <DisableSpecificWarnings>4819;%(DisableSpecificWarnings)</DisableSpecificWarnings>
-    </ClCompile>
-    <ResourceCompile>
-      <PreprocessorDefinitions>NDEBUG;%(PreprocessorDefinitions)</PreprocessorDefinitions>
-      <Culture>0x0809</Culture>
-    </ResourceCompile>
-    <Link>
-      <AdditionalDependencies>Ws2_32.lib;%(AdditionalDependencies)</AdditionalDependencies>
-      <OutputFile>$(OutDir)$(TargetName)$(TargetExt)</OutputFile>
-      <SuppressStartupBanner>true</SuppressStartupBanner>
-      <AdditionalLibraryDirectories>..\..\lib;..\..\..\log4cxx\msvc\lib;%(AdditionalLibraryDirectories)</AdditionalLibraryDirectories>
-      <ProgramDatabaseFile>..\..\build\vc110\ohxll\$(Platform)\$(Configuration)\ohxll.pdb</ProgramDatabaseFile>
-      <RandomizedBaseAddress>false</RandomizedBaseAddress>
-      <DataExecutionPrevention>
-      </DataExecutionPrevention>
-<<<<<<< HEAD
-      <ImportLibrary>..\..\lib\ObjectHandler-xll-vc110-mt-1_4_0.lib</ImportLibrary>
-=======
-      <ImportLibrary>..\..\lib\ObjectHandler-xll-vc110-mt-1_5_0.lib</ImportLibrary>
->>>>>>> b0fa8849
-      <TargetMachine>MachineX86</TargetMachine>
-      <GenerateDebugInformation>true</GenerateDebugInformation>
-      <OptimizeReferences>true</OptimizeReferences>
-      <ImageHasSafeExceptionHandlers>false</ImageHasSafeExceptionHandlers>
-    </Link>
-    <Bscmake>
-      <SuppressStartupBanner>true</SuppressStartupBanner>
-      <OutputFile>.\xll/ohxll.bsc</OutputFile>
-    </Bscmake>
-  </ItemDefinitionGroup>
-  <ItemDefinitionGroup Condition="'$(Configuration)|$(Platform)'=='Release|x64'">
-    <Midl>
-      <PreprocessorDefinitions>NDEBUG;%(PreprocessorDefinitions)</PreprocessorDefinitions>
-      <MkTypLibCompatible>true</MkTypLibCompatible>
-      <SuppressStartupBanner>true</SuppressStartupBanner>
-      <TypeLibraryName>.\xll/ohxll.tlb</TypeLibraryName>
-      <HeaderFileName>
-      </HeaderFileName>
-    </Midl>
-    <ClCompile>
-      <AdditionalOptions>/MP %(AdditionalOptions)</AdditionalOptions>
-      <Optimization>MaxSpeed</Optimization>
-      <InlineFunctionExpansion>OnlyExplicitInline</InlineFunctionExpansion>
-      <AdditionalIncludeDirectories>..\..;..\..\..\log4cxx\src\main\include\log4cxx\win32;..\..\..\log4cxx\src\main\include;%(AdditionalIncludeDirectories)</AdditionalIncludeDirectories>
-      <PreprocessorDefinitions>NDEBUG;_WINDOWS;_USRDLL;XLL_EXPORTS;WIN32;LOG4CXX_STATIC;_SCL_SECURE_NO_DEPRECATE;_CRT_SECURE_NO_DEPRECATE;%(PreprocessorDefinitions)</PreprocessorDefinitions>
-      <StringPooling>true</StringPooling>
-      <MinimalRebuild>false</MinimalRebuild>
-      <RuntimeLibrary>MultiThreadedDLL</RuntimeLibrary>
-      <FunctionLevelLinking>true</FunctionLevelLinking>
-      <RuntimeTypeInfo>true</RuntimeTypeInfo>
-      <PrecompiledHeaderOutputFile>..\..\build\vc110\ohxll\$(Platform)\$(Configuration)/ohxll.pch</PrecompiledHeaderOutputFile>
-      <AssemblerListingLocation>..\..\build\vc110\ohxll\$(Platform)\$(Configuration)/</AssemblerListingLocation>
-      <ObjectFileName>..\..\build\vc110\ohxll\$(Platform)\$(Configuration)/</ObjectFileName>
-      <ProgramDataBaseFileName>..\..\build\vc110\ohxll\$(Platform)\$(Configuration)/</ProgramDataBaseFileName>
-      <WarningLevel>Level3</WarningLevel>
-      <SuppressStartupBanner>true</SuppressStartupBanner>
-      <DisableSpecificWarnings>4819;%(DisableSpecificWarnings)</DisableSpecificWarnings>
-    </ClCompile>
-    <ResourceCompile>
-      <PreprocessorDefinitions>NDEBUG;%(PreprocessorDefinitions)</PreprocessorDefinitions>
-      <Culture>0x0809</Culture>
-    </ResourceCompile>
-    <Link>
-      <AdditionalDependencies>Ws2_32.lib;%(AdditionalDependencies)</AdditionalDependencies>
-      <OutputFile>$(OutDir)$(TargetName)$(TargetExt)</OutputFile>
-      <SuppressStartupBanner>true</SuppressStartupBanner>
-      <AdditionalLibraryDirectories>..\..\lib;..\..\..\log4cxx\msvc\lib;%(AdditionalLibraryDirectories)</AdditionalLibraryDirectories>
-      <ProgramDatabaseFile>..\..\build\vc110\ohxll\$(Platform)\$(Configuration)\ohxll.pdb</ProgramDatabaseFile>
-      <RandomizedBaseAddress>false</RandomizedBaseAddress>
-      <DataExecutionPrevention>
-      </DataExecutionPrevention>
-<<<<<<< HEAD
-      <ImportLibrary>..\..\lib\ObjectHandler-xll-vc110-x64-mt-1_4_0.lib</ImportLibrary>
-=======
-      <ImportLibrary>..\..\lib\ObjectHandler-xll-vc110-x64-mt-1_5_0.lib</ImportLibrary>
->>>>>>> b0fa8849
-      <GenerateDebugInformation>true</GenerateDebugInformation>
-      <OptimizeReferences>true</OptimizeReferences>
-      <ImageHasSafeExceptionHandlers>false</ImageHasSafeExceptionHandlers>
-    </Link>
-    <Bscmake>
-      <SuppressStartupBanner>true</SuppressStartupBanner>
-      <OutputFile>.\xll/ohxll.bsc</OutputFile>
-    </Bscmake>
-  </ItemDefinitionGroup>
-  <ItemGroup>
-    <ClInclude Include="..\..\oh\exception.hpp" />
-    <ClInclude Include="..\..\oh\group.hpp" />
-    <ClInclude Include="..\..\oh\iless.hpp" />
-    <ClInclude Include="..\..\oh\libraryobject.hpp" />
-    <ClInclude Include="..\..\oh\object.hpp" />
-    <ClInclude Include="..\..\oh\objecthandler.hpp" />
-    <ClInclude Include="..\..\oh\objectwrapper.hpp" />
-    <ClInclude Include="..\..\oh\observable.hpp" />
-    <ClInclude Include="..\..\oh\ohdefines.hpp" />
-    <ClInclude Include="..\..\oh\processor.hpp" />
-    <ClInclude Include="..\..\oh\property.hpp" />
-    <ClInclude Include="..\..\oh\range.hpp" />
-    <ClInclude Include="..\..\oh\repository.hpp" />
-    <ClInclude Include="..\..\oh\serializationfactory.hpp" />
-    <ClInclude Include="..\..\oh\singleton.hpp" />
-    <ClInclude Include="..\..\oh\valueobject.hpp" />
-    <ClInclude Include="..\..\oh\conversions\coerce.hpp" />
-    <ClInclude Include="..\..\oh\conversions\convert2.hpp" />
-    <ClInclude Include="..\..\oh\conversions\getobjectvector.hpp" />
-    <ClInclude Include="..\..\oh\auto_link.hpp" />
-    <ClInclude Include="..\..\oh\logger.hpp" />
-    <ClInclude Include="..\..\oh\utilities.hpp" />
-    <ClInclude Include="..\..\oh\enumerations\enumregistry.hpp" />
-    <ClInclude Include="..\..\oh\enumerations\registry.hpp" />
-    <ClInclude Include="..\..\oh\enumerations\typefactory.hpp" />
-    <ClInclude Include="..\..\oh\valueobjects\vo_all.hpp" />
-    <ClInclude Include="..\..\oh\valueobjects\vo_group.hpp" />
-    <ClInclude Include="..\..\oh\valueobjects\vo_range.hpp" />
-    <ClInclude Include="..\callingrange.hpp" />
-    <ClInclude Include="..\configuration.hpp" />
-    <ClInclude Include="..\convert_oper.hpp" />
-    <ClInclude Include="..\functioncall.hpp" />
-    <ClInclude Include="..\objecthandlerxl.hpp" />
-    <ClInclude Include="..\objectwrapperxl.hpp" />
-    <ClInclude Include="..\ohxldefines.hpp" />
-    <ClInclude Include="..\rangereference.hpp" />
-    <ClInclude Include="..\repositoryxl.hpp" />
-    <ClInclude Include="..\xloper.hpp" />
-    <ClInclude Include="..\conversions\all.hpp" />
-    <ClInclude Include="..\conversions\matrixtooper.hpp" />
-    <ClInclude Include="..\conversions\opertomatrix.hpp" />
-    <ClInclude Include="..\conversions\opertovector.hpp" />
-    <ClInclude Include="..\conversions\scalartooper.hpp" />
-    <ClInclude Include="..\conversions\validations.hpp" />
-    <ClInclude Include="..\conversions\vectortooper.hpp" />
-    <ClInclude Include="..\functions\export.hpp" />
-    <ClInclude Include="..\functions\functioncount.hpp" />
-    <ClInclude Include="..\loop.hpp" />
-    <ClInclude Include="..\register\register_all.hpp" />
-    <ClInclude Include="..\utilities\xlutilities.hpp" />
-  </ItemGroup>
-  <ItemGroup>
-    <ClCompile Include="..\..\oh\processor.cpp" />
-    <ClCompile Include="..\..\oh\repository.cpp" />
-    <ClCompile Include="..\..\oh\serializationfactory.cpp" />
-    <ClCompile Include="..\..\oh\logger.cpp" />
-    <ClCompile Include="..\..\oh\utilities.cpp" />
-    <ClCompile Include="..\..\oh\enumerations\enumregistry.cpp" />
-    <ClCompile Include="..\callingrange.cpp" />
-    <ClCompile Include="..\configuration.cpp" />
-    <ClCompile Include="..\convert_oper.cpp" />
-    <ClCompile Include="..\functioncall.cpp" />
-    <ClCompile Include="..\objectwrapperxl.cpp" />
-    <ClCompile Include="..\rangereference.cpp" />
-    <ClCompile Include="..\repositoryxl.cpp" />
-    <ClCompile Include="..\conversions\scalartooper.cpp" />
-    <ClCompile Include="..\conversions\validations.cpp" />
-    <ClCompile Include="..\functions\enumerations.cpp" />
-    <ClCompile Include="..\functions\garbagecollection.cpp" />
-    <ClCompile Include="..\functions\group.cpp" />
-    <ClCompile Include="..\functions\logging.cpp" />
-    <ClCompile Include="..\functions\manual.cpp" />
-    <ClCompile Include="..\functions\objects.cpp" />
-    <ClCompile Include="..\functions\ohutils.cpp" />
-    <ClCompile Include="..\functions\range.cpp" />
-    <ClCompile Include="..\functions\serialization.cpp" />
-    <ClCompile Include="..\functions\valueobjects.cpp" />
-    <ClCompile Include="..\register\register_all.cpp" />
-    <ClCompile Include="..\register\register_enumerations.cpp" />
-    <ClCompile Include="..\register\register_garbagecollection.cpp" />
-    <ClCompile Include="..\register\register_group.cpp" />
-    <ClCompile Include="..\register\register_logging.cpp" />
-    <ClCompile Include="..\register\register_objects.cpp" />
-    <ClCompile Include="..\register\register_ohutils.cpp" />
-    <ClCompile Include="..\register\register_range.cpp" />
-    <ClCompile Include="..\register\register_serialization.cpp" />
-    <ClCompile Include="..\register\register_valueobjects.cpp" />
-    <ClCompile Include="..\utilities\xlutilities.cpp" />
-    <ClCompile Include="..\register\addin.cpp" />
-  </ItemGroup>
-  <ItemGroup>
-    <ProjectReference Include="..\..\..\log4cxx\msvc\log4cxx_vc11.vcxproj">
-      <Project>{fa6eb34e-6be0-46f5-aa4c-704b49be63d2}</Project>
-    </ProjectReference>
-    <ProjectReference Include="..\..\gensrc\ohgensrc_vc11.vcxproj">
-      <Project>{88be5568-6e55-41c5-a251-670fafb44336}</Project>
-    </ProjectReference>
-    <ProjectReference Include="..\..\xlsdk\xlsdk_vc11.vcxproj">
-      <Project>{4bd77a1e-aae9-47a4-81fe-2308e5a460af}</Project>
-    </ProjectReference>
-  </ItemGroup>
-  <Import Project="$(VCTargetsPath)\Microsoft.Cpp.targets" />
-  <ImportGroup Label="ExtensionTargets">
-  </ImportGroup>
+﻿<?xml version="1.0" encoding="utf-8"?>
+<Project DefaultTargets="Build" ToolsVersion="4.0" xmlns="http://schemas.microsoft.com/developer/msbuild/2003">
+  <ItemGroup Label="ProjectConfigurations">
+    <ProjectConfiguration Include="Debug|Win32">
+      <Configuration>Debug</Configuration>
+      <Platform>Win32</Platform>
+    </ProjectConfiguration>
+    <ProjectConfiguration Include="Debug|x64">
+      <Configuration>Debug</Configuration>
+      <Platform>x64</Platform>
+    </ProjectConfiguration>
+    <ProjectConfiguration Include="Release|Win32">
+      <Configuration>Release</Configuration>
+      <Platform>Win32</Platform>
+    </ProjectConfiguration>
+    <ProjectConfiguration Include="Release|x64">
+      <Configuration>Release</Configuration>
+      <Platform>x64</Platform>
+    </ProjectConfiguration>
+  </ItemGroup>
+  <PropertyGroup Label="Globals">
+    <ProjectName>ohxll</ProjectName>
+    <ProjectGuid>{04D7369F-47BC-46B0-A374-41635A9656D8}</ProjectGuid>
+  </PropertyGroup>
+  <Import Project="$(VCTargetsPath)\Microsoft.Cpp.Default.props" />
+  <PropertyGroup Condition="'$(Configuration)|$(Platform)'=='Release|Win32'" Label="Configuration">
+    <ConfigurationType>DynamicLibrary</ConfigurationType>
+    <UseOfMfc>false</UseOfMfc>
+    <CharacterSet>MultiByte</CharacterSet>
+    <PlatformToolset>v110</PlatformToolset>
+  </PropertyGroup>
+  <PropertyGroup Condition="'$(Configuration)|$(Platform)'=='Release|x64'" Label="Configuration">
+    <ConfigurationType>DynamicLibrary</ConfigurationType>
+    <UseOfMfc>false</UseOfMfc>
+    <CharacterSet>MultiByte</CharacterSet>
+    <PlatformToolset>v110</PlatformToolset>
+  </PropertyGroup>
+  <PropertyGroup Condition="'$(Configuration)|$(Platform)'=='Debug|Win32'" Label="Configuration">
+    <ConfigurationType>DynamicLibrary</ConfigurationType>
+    <UseOfMfc>false</UseOfMfc>
+    <CharacterSet>MultiByte</CharacterSet>
+    <PlatformToolset>v110</PlatformToolset>
+  </PropertyGroup>
+  <PropertyGroup Condition="'$(Configuration)|$(Platform)'=='Debug|x64'" Label="Configuration">
+    <ConfigurationType>DynamicLibrary</ConfigurationType>
+    <UseOfMfc>false</UseOfMfc>
+    <CharacterSet>MultiByte</CharacterSet>
+    <PlatformToolset>v110</PlatformToolset>
+  </PropertyGroup>
+  <Import Project="$(VCTargetsPath)\Microsoft.Cpp.props" />
+  <ImportGroup Label="ExtensionSettings">
+  </ImportGroup>
+  <ImportGroup Condition="'$(Configuration)|$(Platform)'=='Release|Win32'" Label="PropertySheets">
+    <Import Project="$(UserRootDir)\Microsoft.Cpp.$(Platform).user.props" Condition="exists('$(UserRootDir)\Microsoft.Cpp.$(Platform).user.props')" Label="LocalAppDataPlatform" />
+  </ImportGroup>
+  <ImportGroup Condition="'$(Configuration)|$(Platform)'=='Release|x64'" Label="PropertySheets">
+    <Import Project="$(UserRootDir)\Microsoft.Cpp.$(Platform).user.props" Condition="exists('$(UserRootDir)\Microsoft.Cpp.$(Platform).user.props')" Label="LocalAppDataPlatform" />
+  </ImportGroup>
+  <ImportGroup Condition="'$(Configuration)|$(Platform)'=='Debug|Win32'" Label="PropertySheets">
+    <Import Project="$(UserRootDir)\Microsoft.Cpp.$(Platform).user.props" Condition="exists('$(UserRootDir)\Microsoft.Cpp.$(Platform).user.props')" Label="LocalAppDataPlatform" />
+  </ImportGroup>
+  <ImportGroup Condition="'$(Configuration)|$(Platform)'=='Debug|x64'" Label="PropertySheets">
+    <Import Project="$(UserRootDir)\Microsoft.Cpp.$(Platform).user.props" Condition="exists('$(UserRootDir)\Microsoft.Cpp.$(Platform).user.props')" Label="LocalAppDataPlatform" />
+  </ImportGroup>
+  <PropertyGroup Label="UserMacros" />
+  <PropertyGroup>
+    <_ProjectFileVersion>10.0.30319.1</_ProjectFileVersion>
+    <OutDir Condition="'$(Configuration)|$(Platform)'=='Debug|Win32'">..\..\xll\</OutDir>
+    <IntDir Condition="'$(Configuration)|$(Platform)'=='Debug|Win32'">..\..\build\vc110\ohxll\$(Platform)\$(Configuration)\</IntDir>
+    <LinkIncremental Condition="'$(Configuration)|$(Platform)'=='Debug|Win32'">true</LinkIncremental>
+    <LinkIncremental Condition="'$(Configuration)|$(Platform)'=='Debug|x64'">true</LinkIncremental>
+    <EmbedManifest Condition="'$(Configuration)|$(Platform)'=='Debug|Win32'">false</EmbedManifest>
+    <EmbedManifest Condition="'$(Configuration)|$(Platform)'=='Debug|x64'">false</EmbedManifest>
+    <OutDir Condition="'$(Configuration)|$(Platform)'=='Release|Win32'">..\..\xll\</OutDir>
+    <IntDir Condition="'$(Configuration)|$(Platform)'=='Release|Win32'">..\..\build\vc110\ohxll\$(Platform)\$(Configuration)\</IntDir>
+    <LinkIncremental Condition="'$(Configuration)|$(Platform)'=='Release|Win32'">false</LinkIncremental>
+    <LinkIncremental Condition="'$(Configuration)|$(Platform)'=='Release|x64'">false</LinkIncremental>
+    <EmbedManifest Condition="'$(Configuration)|$(Platform)'=='Release|Win32'">false</EmbedManifest>
+    <EmbedManifest Condition="'$(Configuration)|$(Platform)'=='Release|x64'">false</EmbedManifest>
+    <OutDir Condition="'$(Configuration)|$(Platform)'=='Debug|x64'">..\..\xll\</OutDir>
+    <IntDir Condition="'$(Configuration)|$(Platform)'=='Debug|x64'">..\..\build\vc110\ohxll\$(Platform)\$(Configuration)\</IntDir>
+    <OutDir Condition="'$(Configuration)|$(Platform)'=='Release|x64'">..\..\xll\</OutDir>
+    <IntDir Condition="'$(Configuration)|$(Platform)'=='Release|x64'">..\..\build\vc110\ohxll\$(Platform)\$(Configuration)\</IntDir>
+    <TargetName Condition="'$(Configuration)|$(Platform)'=='Release|Win32'">ObjectHandler-xll-vc110-mt-1_5_0</TargetName>
+    <TargetName Condition="'$(Configuration)|$(Platform)'=='Release|x64'">ObjectHandler-xll-vc110-x64-mt-1_5_0</TargetName>
+    <TargetExt Condition="'$(Configuration)|$(Platform)'=='Debug|Win32'">.xll</TargetExt>
+    <TargetExt Condition="'$(Configuration)|$(Platform)'=='Debug|x64'">.xll</TargetExt>
+    <TargetExt Condition="'$(Configuration)|$(Platform)'=='Release|Win32'">.xll</TargetExt>
+    <TargetExt Condition="'$(Configuration)|$(Platform)'=='Release|x64'">.xll</TargetExt>
+    <TargetName Condition="'$(Configuration)|$(Platform)'=='Debug|Win32'">ObjectHandler-xll-vc110-mt-gd-1_5_0</TargetName>
+    <TargetName Condition="'$(Configuration)|$(Platform)'=='Debug|x64'">ObjectHandler-xll-vc110-x64-mt-gd-1_5_0</TargetName>
+  </PropertyGroup>
+  <ItemDefinitionGroup Condition="'$(Configuration)|$(Platform)'=='Debug|Win32'">
+    <Midl>
+      <PreprocessorDefinitions>_DEBUG;%(PreprocessorDefinitions)</PreprocessorDefinitions>
+      <MkTypLibCompatible>true</MkTypLibCompatible>
+      <SuppressStartupBanner>true</SuppressStartupBanner>
+      <TargetEnvironment>Win32</TargetEnvironment>
+      <TypeLibraryName>.\xll/ohxll.tlb</TypeLibraryName>
+      <HeaderFileName>
+      </HeaderFileName>
+    </Midl>
+    <ClCompile>
+      <AdditionalOptions>/MP %(AdditionalOptions)</AdditionalOptions>
+      <Optimization>Disabled</Optimization>
+      <AdditionalIncludeDirectories>..\..;..\..\..\log4cxx\src\main\include\log4cxx\win32;..\..\..\log4cxx\src\main\include;%(AdditionalIncludeDirectories)</AdditionalIncludeDirectories>
+      <PreprocessorDefinitions>_DEBUG;_WINDOWS;_USRDLL;XLL_EXPORTS;WIN32;LOG4CXX_STATIC;_SCL_SECURE_NO_DEPRECATE;_CRT_SECURE_NO_DEPRECATE;%(PreprocessorDefinitions)</PreprocessorDefinitions>
+      <MinimalRebuild>false</MinimalRebuild>
+      <BasicRuntimeChecks>EnableFastChecks</BasicRuntimeChecks>
+      <RuntimeLibrary>MultiThreadedDebugDLL</RuntimeLibrary>
+      <RuntimeTypeInfo>true</RuntimeTypeInfo>
+      <PrecompiledHeaderOutputFile>..\..\build\vc110\ohxll\$(Platform)\$(Configuration)/ohxll.pch</PrecompiledHeaderOutputFile>
+      <AssemblerListingLocation>..\..\build\vc110\ohxll\$(Platform)\$(Configuration)/</AssemblerListingLocation>
+      <ObjectFileName>..\..\build\vc110\ohxll\$(Platform)\$(Configuration)/</ObjectFileName>
+      <ProgramDataBaseFileName>..\..\build\vc110\ohxll\$(Platform)\$(Configuration)/</ProgramDataBaseFileName>
+      <WarningLevel>Level3</WarningLevel>
+      <SuppressStartupBanner>true</SuppressStartupBanner>
+      <DebugInformationFormat>ProgramDatabase</DebugInformationFormat>
+      <DisableSpecificWarnings>4819;%(DisableSpecificWarnings)</DisableSpecificWarnings>
+    </ClCompile>
+    <ResourceCompile>
+      <PreprocessorDefinitions>_DEBUG;%(PreprocessorDefinitions)</PreprocessorDefinitions>
+      <Culture>0x0809</Culture>
+    </ResourceCompile>
+    <Link>
+      <AdditionalDependencies>Ws2_32.lib;%(AdditionalDependencies)</AdditionalDependencies>
+      <OutputFile>$(OutDir)$(TargetName)$(TargetExt)</OutputFile>
+      <SuppressStartupBanner>true</SuppressStartupBanner>
+      <AdditionalLibraryDirectories>..\..\lib;..\..\..\log4cxx\msvc\lib;%(AdditionalLibraryDirectories)</AdditionalLibraryDirectories>
+      <GenerateDebugInformation>true</GenerateDebugInformation>
+      <ProgramDatabaseFile>..\..\build\vc110\ohxll\$(Platform)\$(Configuration)\ohxll.pdb</ProgramDatabaseFile>
+      <RandomizedBaseAddress>false</RandomizedBaseAddress>
+      <DataExecutionPrevention>
+      </DataExecutionPrevention>
+      <ImportLibrary>..\..\lib\ObjectHandler-xll-vc110-mt-gd-1_5_0.lib</ImportLibrary>
+      <TargetMachine>MachineX86</TargetMachine>
+      <ImageHasSafeExceptionHandlers>false</ImageHasSafeExceptionHandlers>
+    </Link>
+    <Bscmake>
+      <SuppressStartupBanner>true</SuppressStartupBanner>
+      <OutputFile>.\xll/ohxll.bsc</OutputFile>
+    </Bscmake>
+  </ItemDefinitionGroup>
+  <ItemDefinitionGroup Condition="'$(Configuration)|$(Platform)'=='Debug|x64'">
+    <Midl>
+      <PreprocessorDefinitions>_DEBUG;%(PreprocessorDefinitions)</PreprocessorDefinitions>
+      <MkTypLibCompatible>true</MkTypLibCompatible>
+      <SuppressStartupBanner>true</SuppressStartupBanner>
+      <TypeLibraryName>.\xll/ohxll.tlb</TypeLibraryName>
+      <HeaderFileName>
+      </HeaderFileName>
+    </Midl>
+    <ClCompile>
+      <AdditionalOptions>/MP %(AdditionalOptions)</AdditionalOptions>
+      <Optimization>Disabled</Optimization>
+      <AdditionalIncludeDirectories>..\..;..\..\..\log4cxx\src\main\include\log4cxx\win32;..\..\..\log4cxx\src\main\include;%(AdditionalIncludeDirectories)</AdditionalIncludeDirectories>
+      <PreprocessorDefinitions>_DEBUG;_WINDOWS;_USRDLL;XLL_EXPORTS;WIN32;LOG4CXX_STATIC;_SCL_SECURE_NO_DEPRECATE;_CRT_SECURE_NO_DEPRECATE;%(PreprocessorDefinitions)</PreprocessorDefinitions>
+      <MinimalRebuild>false</MinimalRebuild>
+      <BasicRuntimeChecks>EnableFastChecks</BasicRuntimeChecks>
+      <RuntimeLibrary>MultiThreadedDebugDLL</RuntimeLibrary>
+      <RuntimeTypeInfo>true</RuntimeTypeInfo>
+      <PrecompiledHeaderOutputFile>..\..\build\vc110\ohxll\$(Platform)\$(Configuration)/ohxll.pch</PrecompiledHeaderOutputFile>
+      <AssemblerListingLocation>..\..\build\vc110\ohxll\$(Platform)\$(Configuration)/</AssemblerListingLocation>
+      <ObjectFileName>..\..\build\vc110\ohxll\$(Platform)\$(Configuration)/</ObjectFileName>
+      <ProgramDataBaseFileName>..\..\build\vc110\ohxll\$(Platform)\$(Configuration)/</ProgramDataBaseFileName>
+      <WarningLevel>Level3</WarningLevel>
+      <SuppressStartupBanner>true</SuppressStartupBanner>
+      <DebugInformationFormat>ProgramDatabase</DebugInformationFormat>
+      <DisableSpecificWarnings>4819;%(DisableSpecificWarnings)</DisableSpecificWarnings>
+    </ClCompile>
+    <ResourceCompile>
+      <PreprocessorDefinitions>_DEBUG;%(PreprocessorDefinitions)</PreprocessorDefinitions>
+      <Culture>0x0809</Culture>
+    </ResourceCompile>
+    <Link>
+      <AdditionalDependencies>Ws2_32.lib;%(AdditionalDependencies)</AdditionalDependencies>
+      <OutputFile>$(OutDir)$(TargetName)$(TargetExt)</OutputFile>
+      <SuppressStartupBanner>true</SuppressStartupBanner>
+      <AdditionalLibraryDirectories>..\..\lib;..\..\..\log4cxx\msvc\lib;%(AdditionalLibraryDirectories)</AdditionalLibraryDirectories>
+      <GenerateDebugInformation>true</GenerateDebugInformation>
+      <ProgramDatabaseFile>..\..\build\vc110\ohxll\$(Platform)\$(Configuration)\ohxll.pdb</ProgramDatabaseFile>
+      <RandomizedBaseAddress>false</RandomizedBaseAddress>
+      <DataExecutionPrevention>
+      </DataExecutionPrevention>
+      <ImportLibrary>..\..\lib\ObjectHandler-xll-vc110-x64-mt-gd-1_5_0.lib</ImportLibrary>
+      <ImageHasSafeExceptionHandlers>false</ImageHasSafeExceptionHandlers>
+    </Link>
+    <Bscmake>
+      <SuppressStartupBanner>true</SuppressStartupBanner>
+      <OutputFile>.\xll/ohxll.bsc</OutputFile>
+    </Bscmake>
+  </ItemDefinitionGroup>
+  <ItemDefinitionGroup Condition="'$(Configuration)|$(Platform)'=='Release|Win32'">
+    <Midl>
+      <PreprocessorDefinitions>NDEBUG;%(PreprocessorDefinitions)</PreprocessorDefinitions>
+      <MkTypLibCompatible>true</MkTypLibCompatible>
+      <SuppressStartupBanner>true</SuppressStartupBanner>
+      <TargetEnvironment>Win32</TargetEnvironment>
+      <TypeLibraryName>.\xll/ohxll.tlb</TypeLibraryName>
+      <HeaderFileName>
+      </HeaderFileName>
+    </Midl>
+    <ClCompile>
+      <AdditionalOptions>/MP %(AdditionalOptions)</AdditionalOptions>
+      <Optimization>MaxSpeed</Optimization>
+      <InlineFunctionExpansion>OnlyExplicitInline</InlineFunctionExpansion>
+      <AdditionalIncludeDirectories>..\..;..\..\..\log4cxx\src\main\include\log4cxx\win32;..\..\..\log4cxx\src\main\include;%(AdditionalIncludeDirectories)</AdditionalIncludeDirectories>
+      <PreprocessorDefinitions>NDEBUG;_WINDOWS;_USRDLL;XLL_EXPORTS;WIN32;LOG4CXX_STATIC;_SCL_SECURE_NO_DEPRECATE;_CRT_SECURE_NO_DEPRECATE;%(PreprocessorDefinitions)</PreprocessorDefinitions>
+      <StringPooling>true</StringPooling>
+      <MinimalRebuild>false</MinimalRebuild>
+      <RuntimeLibrary>MultiThreadedDLL</RuntimeLibrary>
+      <FunctionLevelLinking>true</FunctionLevelLinking>
+      <RuntimeTypeInfo>true</RuntimeTypeInfo>
+      <PrecompiledHeaderOutputFile>..\..\build\vc110\ohxll\$(Platform)\$(Configuration)/ohxll.pch</PrecompiledHeaderOutputFile>
+      <AssemblerListingLocation>..\..\build\vc110\ohxll\$(Platform)\$(Configuration)/</AssemblerListingLocation>
+      <ObjectFileName>..\..\build\vc110\ohxll\$(Platform)\$(Configuration)/</ObjectFileName>
+      <ProgramDataBaseFileName>..\..\build\vc110\ohxll\$(Platform)\$(Configuration)/</ProgramDataBaseFileName>
+      <WarningLevel>Level3</WarningLevel>
+      <SuppressStartupBanner>true</SuppressStartupBanner>
+      <DisableSpecificWarnings>4819;%(DisableSpecificWarnings)</DisableSpecificWarnings>
+    </ClCompile>
+    <ResourceCompile>
+      <PreprocessorDefinitions>NDEBUG;%(PreprocessorDefinitions)</PreprocessorDefinitions>
+      <Culture>0x0809</Culture>
+    </ResourceCompile>
+    <Link>
+      <AdditionalDependencies>Ws2_32.lib;%(AdditionalDependencies)</AdditionalDependencies>
+      <OutputFile>$(OutDir)$(TargetName)$(TargetExt)</OutputFile>
+      <SuppressStartupBanner>true</SuppressStartupBanner>
+      <AdditionalLibraryDirectories>..\..\lib;..\..\..\log4cxx\msvc\lib;%(AdditionalLibraryDirectories)</AdditionalLibraryDirectories>
+      <ProgramDatabaseFile>..\..\build\vc110\ohxll\$(Platform)\$(Configuration)\ohxll.pdb</ProgramDatabaseFile>
+      <RandomizedBaseAddress>false</RandomizedBaseAddress>
+      <DataExecutionPrevention>
+      </DataExecutionPrevention>
+      <ImportLibrary>..\..\lib\ObjectHandler-xll-vc110-mt-1_5_0.lib</ImportLibrary>
+      <TargetMachine>MachineX86</TargetMachine>
+      <GenerateDebugInformation>true</GenerateDebugInformation>
+      <OptimizeReferences>true</OptimizeReferences>
+      <ImageHasSafeExceptionHandlers>false</ImageHasSafeExceptionHandlers>
+    </Link>
+    <Bscmake>
+      <SuppressStartupBanner>true</SuppressStartupBanner>
+      <OutputFile>.\xll/ohxll.bsc</OutputFile>
+    </Bscmake>
+  </ItemDefinitionGroup>
+  <ItemDefinitionGroup Condition="'$(Configuration)|$(Platform)'=='Release|x64'">
+    <Midl>
+      <PreprocessorDefinitions>NDEBUG;%(PreprocessorDefinitions)</PreprocessorDefinitions>
+      <MkTypLibCompatible>true</MkTypLibCompatible>
+      <SuppressStartupBanner>true</SuppressStartupBanner>
+      <TypeLibraryName>.\xll/ohxll.tlb</TypeLibraryName>
+      <HeaderFileName>
+      </HeaderFileName>
+    </Midl>
+    <ClCompile>
+      <AdditionalOptions>/MP %(AdditionalOptions)</AdditionalOptions>
+      <Optimization>MaxSpeed</Optimization>
+      <InlineFunctionExpansion>OnlyExplicitInline</InlineFunctionExpansion>
+      <AdditionalIncludeDirectories>..\..;..\..\..\log4cxx\src\main\include\log4cxx\win32;..\..\..\log4cxx\src\main\include;%(AdditionalIncludeDirectories)</AdditionalIncludeDirectories>
+      <PreprocessorDefinitions>NDEBUG;_WINDOWS;_USRDLL;XLL_EXPORTS;WIN32;LOG4CXX_STATIC;_SCL_SECURE_NO_DEPRECATE;_CRT_SECURE_NO_DEPRECATE;%(PreprocessorDefinitions)</PreprocessorDefinitions>
+      <StringPooling>true</StringPooling>
+      <MinimalRebuild>false</MinimalRebuild>
+      <RuntimeLibrary>MultiThreadedDLL</RuntimeLibrary>
+      <FunctionLevelLinking>true</FunctionLevelLinking>
+      <RuntimeTypeInfo>true</RuntimeTypeInfo>
+      <PrecompiledHeaderOutputFile>..\..\build\vc110\ohxll\$(Platform)\$(Configuration)/ohxll.pch</PrecompiledHeaderOutputFile>
+      <AssemblerListingLocation>..\..\build\vc110\ohxll\$(Platform)\$(Configuration)/</AssemblerListingLocation>
+      <ObjectFileName>..\..\build\vc110\ohxll\$(Platform)\$(Configuration)/</ObjectFileName>
+      <ProgramDataBaseFileName>..\..\build\vc110\ohxll\$(Platform)\$(Configuration)/</ProgramDataBaseFileName>
+      <WarningLevel>Level3</WarningLevel>
+      <SuppressStartupBanner>true</SuppressStartupBanner>
+      <DisableSpecificWarnings>4819;%(DisableSpecificWarnings)</DisableSpecificWarnings>
+    </ClCompile>
+    <ResourceCompile>
+      <PreprocessorDefinitions>NDEBUG;%(PreprocessorDefinitions)</PreprocessorDefinitions>
+      <Culture>0x0809</Culture>
+    </ResourceCompile>
+    <Link>
+      <AdditionalDependencies>Ws2_32.lib;%(AdditionalDependencies)</AdditionalDependencies>
+      <OutputFile>$(OutDir)$(TargetName)$(TargetExt)</OutputFile>
+      <SuppressStartupBanner>true</SuppressStartupBanner>
+      <AdditionalLibraryDirectories>..\..\lib;..\..\..\log4cxx\msvc\lib;%(AdditionalLibraryDirectories)</AdditionalLibraryDirectories>
+      <ProgramDatabaseFile>..\..\build\vc110\ohxll\$(Platform)\$(Configuration)\ohxll.pdb</ProgramDatabaseFile>
+      <RandomizedBaseAddress>false</RandomizedBaseAddress>
+      <DataExecutionPrevention>
+      </DataExecutionPrevention>
+      <ImportLibrary>..\..\lib\ObjectHandler-xll-vc110-x64-mt-1_5_0.lib</ImportLibrary>
+      <GenerateDebugInformation>true</GenerateDebugInformation>
+      <OptimizeReferences>true</OptimizeReferences>
+      <ImageHasSafeExceptionHandlers>false</ImageHasSafeExceptionHandlers>
+    </Link>
+    <Bscmake>
+      <SuppressStartupBanner>true</SuppressStartupBanner>
+      <OutputFile>.\xll/ohxll.bsc</OutputFile>
+    </Bscmake>
+  </ItemDefinitionGroup>
+  <ItemGroup>
+    <ClInclude Include="..\..\oh\exception.hpp" />
+    <ClInclude Include="..\..\oh\group.hpp" />
+    <ClInclude Include="..\..\oh\iless.hpp" />
+    <ClInclude Include="..\..\oh\libraryobject.hpp" />
+    <ClInclude Include="..\..\oh\object.hpp" />
+    <ClInclude Include="..\..\oh\objecthandler.hpp" />
+    <ClInclude Include="..\..\oh\objectwrapper.hpp" />
+    <ClInclude Include="..\..\oh\observable.hpp" />
+    <ClInclude Include="..\..\oh\ohdefines.hpp" />
+    <ClInclude Include="..\..\oh\processor.hpp" />
+    <ClInclude Include="..\..\oh\property.hpp" />
+    <ClInclude Include="..\..\oh\range.hpp" />
+    <ClInclude Include="..\..\oh\repository.hpp" />
+    <ClInclude Include="..\..\oh\serializationfactory.hpp" />
+    <ClInclude Include="..\..\oh\singleton.hpp" />
+    <ClInclude Include="..\..\oh\valueobject.hpp" />
+    <ClInclude Include="..\..\oh\conversions\coerce.hpp" />
+    <ClInclude Include="..\..\oh\conversions\convert2.hpp" />
+    <ClInclude Include="..\..\oh\conversions\getobjectvector.hpp" />
+    <ClInclude Include="..\..\oh\auto_link.hpp" />
+    <ClInclude Include="..\..\oh\logger.hpp" />
+    <ClInclude Include="..\..\oh\utilities.hpp" />
+    <ClInclude Include="..\..\oh\enumerations\enumregistry.hpp" />
+    <ClInclude Include="..\..\oh\enumerations\registry.hpp" />
+    <ClInclude Include="..\..\oh\enumerations\typefactory.hpp" />
+    <ClInclude Include="..\..\oh\valueobjects\vo_all.hpp" />
+    <ClInclude Include="..\..\oh\valueobjects\vo_group.hpp" />
+    <ClInclude Include="..\..\oh\valueobjects\vo_range.hpp" />
+    <ClInclude Include="..\callingrange.hpp" />
+    <ClInclude Include="..\configuration.hpp" />
+    <ClInclude Include="..\convert_oper.hpp" />
+    <ClInclude Include="..\functioncall.hpp" />
+    <ClInclude Include="..\objecthandlerxl.hpp" />
+    <ClInclude Include="..\objectwrapperxl.hpp" />
+    <ClInclude Include="..\ohxldefines.hpp" />
+    <ClInclude Include="..\rangereference.hpp" />
+    <ClInclude Include="..\repositoryxl.hpp" />
+    <ClInclude Include="..\xloper.hpp" />
+    <ClInclude Include="..\conversions\all.hpp" />
+    <ClInclude Include="..\conversions\matrixtooper.hpp" />
+    <ClInclude Include="..\conversions\opertomatrix.hpp" />
+    <ClInclude Include="..\conversions\opertovector.hpp" />
+    <ClInclude Include="..\conversions\scalartooper.hpp" />
+    <ClInclude Include="..\conversions\validations.hpp" />
+    <ClInclude Include="..\conversions\vectortooper.hpp" />
+    <ClInclude Include="..\functions\export.hpp" />
+    <ClInclude Include="..\functions\functioncount.hpp" />
+    <ClInclude Include="..\loop.hpp" />
+    <ClInclude Include="..\register\register_all.hpp" />
+    <ClInclude Include="..\utilities\xlutilities.hpp" />
+  </ItemGroup>
+  <ItemGroup>
+    <ClCompile Include="..\..\oh\processor.cpp" />
+    <ClCompile Include="..\..\oh\repository.cpp" />
+    <ClCompile Include="..\..\oh\serializationfactory.cpp" />
+    <ClCompile Include="..\..\oh\logger.cpp" />
+    <ClCompile Include="..\..\oh\utilities.cpp" />
+    <ClCompile Include="..\..\oh\enumerations\enumregistry.cpp" />
+    <ClCompile Include="..\callingrange.cpp" />
+    <ClCompile Include="..\configuration.cpp" />
+    <ClCompile Include="..\convert_oper.cpp" />
+    <ClCompile Include="..\functioncall.cpp" />
+    <ClCompile Include="..\objectwrapperxl.cpp" />
+    <ClCompile Include="..\rangereference.cpp" />
+    <ClCompile Include="..\repositoryxl.cpp" />
+    <ClCompile Include="..\conversions\scalartooper.cpp" />
+    <ClCompile Include="..\conversions\validations.cpp" />
+    <ClCompile Include="..\functions\enumerations.cpp" />
+    <ClCompile Include="..\functions\garbagecollection.cpp" />
+    <ClCompile Include="..\functions\group.cpp" />
+    <ClCompile Include="..\functions\logging.cpp" />
+    <ClCompile Include="..\functions\manual.cpp" />
+    <ClCompile Include="..\functions\objects.cpp" />
+    <ClCompile Include="..\functions\ohutils.cpp" />
+    <ClCompile Include="..\functions\range.cpp" />
+    <ClCompile Include="..\functions\serialization.cpp" />
+    <ClCompile Include="..\functions\valueobjects.cpp" />
+    <ClCompile Include="..\register\register_all.cpp" />
+    <ClCompile Include="..\register\register_enumerations.cpp" />
+    <ClCompile Include="..\register\register_garbagecollection.cpp" />
+    <ClCompile Include="..\register\register_group.cpp" />
+    <ClCompile Include="..\register\register_logging.cpp" />
+    <ClCompile Include="..\register\register_objects.cpp" />
+    <ClCompile Include="..\register\register_ohutils.cpp" />
+    <ClCompile Include="..\register\register_range.cpp" />
+    <ClCompile Include="..\register\register_serialization.cpp" />
+    <ClCompile Include="..\register\register_valueobjects.cpp" />
+    <ClCompile Include="..\utilities\xlutilities.cpp" />
+    <ClCompile Include="..\register\addin.cpp" />
+  </ItemGroup>
+  <ItemGroup>
+    <ProjectReference Include="..\..\..\log4cxx\msvc\log4cxx_vc11.vcxproj">
+      <Project>{fa6eb34e-6be0-46f5-aa4c-704b49be63d2}</Project>
+    </ProjectReference>
+    <ProjectReference Include="..\..\gensrc\ohgensrc_vc11.vcxproj">
+      <Project>{88be5568-6e55-41c5-a251-670fafb44336}</Project>
+    </ProjectReference>
+    <ProjectReference Include="..\..\xlsdk\xlsdk_vc11.vcxproj">
+      <Project>{4bd77a1e-aae9-47a4-81fe-2308e5a460af}</Project>
+    </ProjectReference>
+  </ItemGroup>
+  <Import Project="$(VCTargetsPath)\Microsoft.Cpp.targets" />
+  <ImportGroup Label="ExtensionTargets">
+  </ImportGroup>
 </Project>
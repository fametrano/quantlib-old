--- conflicted
+++ resolved
@@ -23,11 +23,7 @@
 
 /*! \page history Version History
 
-<<<<<<< HEAD
-<strong>Release 1.4.0 - MMM YYYY</strong>
-=======
 <strong>Release 1.4.0 - June 2014</strong>
->>>>>>> b0fa8849
 
 FUNCTIONALITY
 
@@ -44,11 +40,7 @@
 REQUIRED PACKAGES
 
 - Boost version 1.34.1 or later
-<<<<<<< HEAD
-- log4cxx version 0.10.0d
-=======
 - log4cxx version 0.10.0e
->>>>>>> b0fa8849
 - gensrc version 1.4.0
 
 <strong>Release 1.2.0 - July 2012</strong>

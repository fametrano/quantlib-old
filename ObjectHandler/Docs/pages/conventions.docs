
/*
 Copyright (C) 2008 Eric Ehlers

 This file is part of QuantLib, a free-software/open-source library
 for financial quantitative analysts and developers - http://quantlib.org/

 QuantLib is free software developed by the QuantLib Group; you can
 redistribute it and/or modify it under the terms of the QuantLib License;
 either version 1.0, or (at your option) any later version.

 This program is distributed in the hope that it will be useful,
 but WITHOUT ANY WARRANTY; without even the implied warranty of
 MERCHANTABILITY or FITNESS FOR A PARTICULAR PURPOSE.  See the
 QuantLib License for more details.

 You should have received a copy of the QuantLib License along with this
 program; if not, send email to <quantlib-dev@lists.sf.net>

 The QuantLib License is also available at <http://quantlib.org/license.shtml>.
 The members of the QuantLib Group are listed in the QuantLib License
*/

/*! \page conventions Conventions

This document summarizes various naming conventions used for the project.

\section conv_vernum Version Numbers

The convention for version numbers is xx.yy.zzsn where:

xx is the major number \n
yy is the minor number \n
zz is the minor-minor number \n
s  is a letter indicating the status of the release - a(lpha), b(eta), or f(inal) \n
n  is an ordinal number \n

For example, the number identifying the latest version of %ObjectHandler is
<<<<<<< HEAD
1.4.0f0.

The corresponding release my be referred to in the format Rxxyyzzsn, where R
stands for release.  For example, the release corresponding to version 1.4.0f0
=======
1.5.0f0.

The corresponding release my be referred to in the format Rxxyyzzsn, where R
stands for release.  For example, the release corresponding to version 1.5.0f0
>>>>>>> b0fa8849
is R010100f0.

\section conv_binaries Binary Names

Binary files that are output by the project - lib files, XLLs, executables -
are named according to the conventions specified by the boost project:

<a href="http://www.boost.org/more/getting_started/windows.html#library-naming">http://www.boost.org/more/getting_started/windows.html#library-naming</a>

<<<<<<< HEAD
For example, when you compile %ObjectHandler version 1.4.0 using VC8 solution
file ObjectHandler_vc8.sln, project ohlib, configuration Release (static runtime), the output
file is ObjectHandler\lib\ObjectHandler-vc80-mt-s-1_4_0.lib.
=======
For example, when you compile %ObjectHandler version 1.5.0 using VC8 solution
file ObjectHandler_vc8.sln, project ohlib, configuration Release (static runtime), the output
file is ObjectHandler\lib\ObjectHandler-vc80-mt-s-1_5_0.lib.
>>>>>>> b0fa8849

\section conv_vc Visual C++ Versions and Files

The table below summarizes the supported versions of Visual C++, the
abbreviation given to each version, and the names used for solution and project
files corresponding to that version:

<table border="1">
<tr><td><b>Version</b></td><td><b>Abbreviation</b></td><td><b>Solution Files<br>Project Files</b></td></tr>
<tr><td>Visual C++ 2005</td><td>VC8</td><td>xxx_vc8.sln<br>xxx_vc8.vcproj</td></tr>
<tr><td>Visual C++ 2008</td><td>VC9</td><td>xxx_vc9.sln<br>xxx_vc9.vcproj</td></tr>
<tr><td>Visual C++ 2010</td><td>VC11</td><td>xxx_vc10.sln<br>xxx_vc10.vcxproj</td></tr>
<tr><td>Visual C++ 2012</td><td>VC10</td><td>xxx_vc11.sln<br>xxx_vc11.vcxproj</td></tr>
</table>

Be sure to open the files that correspond to the version of Visual C++ that you
are using.  If by mistake you open the files for an older version of VC, the
project will be upgraded, but the dependencies will be wrong and the build will
fail.

In the installation instructions, solution files may be referred to as
xxx_vc?.sln, where ? corresponds to 8, 9, 10, or 11 depending on the version of
Visual C++ that you are using.

\section conv_vc Visual C++ Runtime Libraries

The runtime library is a setting in Visual C++, found under Project Properties /
Configuration Properties / C/C++ / Code Generation / Runtime Library:

<img src="images/runtime_library.jpg">

The project files provide a separate configuration corresponding to each
version of the runtime library.  The table below summarizes the available
configurations.

<table border="1">
<tr><td><b>Configuration</b></td><td><b>Runtime Library</b></td><td><b>Compiler Flag</b></td></tr>
<tr><td>Release</td><td>Multi-threaded DLL</td><td>/MD</td></tr>
<tr><td>Release (static runtime)</td><td>Multi-threaded</td><td>/MT</td></tr>
<tr><td>Debug</td><td>Multi-threaded Debug DLL</td><td>/MDd</td></tr>
<tr><td>Debug (static runtime)</td><td>Multi-threaded Debug</td><td>/MTd</td></tr>
</table>

All of the lib files linked into a given binary (.exe, .dll, .xll) must be compiled
against the same runtime library.

If you compile your project against the DLL version of the runtime library
then the resulting binary will have a dependency on the Microsoft runtime DLLs.

If you are using multiple XLLs linked dynamically at runtime, these must be compiled
against a DLL version of the runtime library e.g. Release.

*/
<|MERGE_RESOLUTION|>--- conflicted
+++ resolved
@@ -36,17 +36,10 @@
 n  is an ordinal number \n
 
 For example, the number identifying the latest version of %ObjectHandler is
-<<<<<<< HEAD
-1.4.0f0.
-
-The corresponding release my be referred to in the format Rxxyyzzsn, where R
-stands for release.  For example, the release corresponding to version 1.4.0f0
-=======
 1.5.0f0.
 
 The corresponding release my be referred to in the format Rxxyyzzsn, where R
 stands for release.  For example, the release corresponding to version 1.5.0f0
->>>>>>> b0fa8849
 is R010100f0.
 
 \section conv_binaries Binary Names
@@ -56,15 +49,9 @@
 
 <a href="http://www.boost.org/more/getting_started/windows.html#library-naming">http://www.boost.org/more/getting_started/windows.html#library-naming</a>
 
-<<<<<<< HEAD
-For example, when you compile %ObjectHandler version 1.4.0 using VC8 solution
-file ObjectHandler_vc8.sln, project ohlib, configuration Release (static runtime), the output
-file is ObjectHandler\lib\ObjectHandler-vc80-mt-s-1_4_0.lib.
-=======
 For example, when you compile %ObjectHandler version 1.5.0 using VC8 solution
 file ObjectHandler_vc8.sln, project ohlib, configuration Release (static runtime), the output
 file is ObjectHandler\lib\ObjectHandler-vc80-mt-s-1_5_0.lib.
->>>>>>> b0fa8849
 
 \section conv_vc Visual C++ Versions and Files
 

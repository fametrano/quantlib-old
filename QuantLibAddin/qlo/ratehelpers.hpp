/* -*- mode: c++; tab-width: 4; indent-tabs-mode: nil; c-basic-offset: 4 -*- */

/*
 Copyright (C) 2005, 2006, 2007 Eric Ehlers
 Copyright (C) 2005 Aurelien Chanudet
 Copyright (C) 2005 Plamen Neykov
 Copyright (C) 2006, 2007, 2008, 2009, 2012, 2015 Ferdinando Ametrano
 Copyright (C) 2007 Marco Bianchetti
 Copyright (C) 2015 Maddalena Zanzi

 This file is part of QuantLib, a free-software/open-source library
 for financial quantitative analysts and developers - http://quantlib.org/

 QuantLib is free software: you can redistribute it and/or modify it
 under the terms of the QuantLib license.  You should have received a
 copy of the license along with this program; if not, please email
 <quantlib-dev@lists.sf.net>. The license is also available online at
 <http://quantlib.org/license.shtml>.

 This program is distributed in the hope that it will be useful, but WITHOUT
 ANY WARRANTY; without even the implied warranty of MERCHANTABILITY or FITNESS
 FOR A PARTICULAR PURPOSE.  See the license for more details.
*/

#ifndef qla_ratehelpers_hpp
#define qla_ratehelpers_hpp

#include <oh/libraryobject.hpp>

#include <ql/types.hpp>
#include <ql/time/businessdayconvention.hpp>
#include <ql/time/frequency.hpp>
#include <ql/instruments/futures.hpp>

namespace QuantLib {
    class YieldTermStructure;
    class TenorBasis;

    template<class TS>
    class BootstrapHelper;

    typedef BootstrapHelper<YieldTermStructure> RateHelper;
    typedef BootstrapHelper<TenorBasis> BasisHelper;

    class Quote;
    class Period;
    class Calendar;
    class DayCounter;
    class IborIndex;
    class OvernightIndex;
    class SwapIndex;
    class Schedule;
    class Date;
    class Bond;
    template <class T>
    class Handle;

}

namespace QuantLibAddin {

    class BasisHelper : public ObjectHandler::LibraryObject<QuantLib::BasisHelper> {
    public:
        std::string quoteName() { return quoteName_; }
    protected:
        OH_LIB_CTOR(BasisHelper, QuantLib::BasisHelper);
        std::string quoteName_;
    };

    class BasisRateHelper : public BasisHelper {
    public:
        BasisRateHelper(
            const boost::shared_ptr<ObjectHandler::ValueObject>& properties,
            const QuantLib::Handle<QuantLib::Quote>& basis,
            const QuantLib::Date& d,
<<<<<<< HEAD
            const boost::shared_ptr<QuantLib::IborIndex>& iborIndex,
=======
>>>>>>> 21159a0a
            bool permanent);
    };

    class RateHelper : public ObjectHandler::LibraryObject<QuantLib::RateHelper> {
      public:
        enum DepoInclusionCriteria {AllDepos,
                                    DeposBeforeFirstFuturesStartDate,
                                    DeposBeforeFirstFuturesStartDatePlusOne,
                                    DeposBeforeFirstFuturesExpiryDate
        };
        std::string quoteName() { return quoteName_; }
      protected:
        OH_LIB_CTOR(RateHelper, QuantLib::RateHelper);
        std::string quoteName_;
    };

    class DepositRateHelper : public RateHelper {
      public:
        DepositRateHelper(
            const boost::shared_ptr<ObjectHandler::ValueObject>& properties,
            const QuantLib::Handle<QuantLib::Quote>& rate,
            const boost::shared_ptr<QuantLib::IborIndex>& iborIndex,
            bool permanent);
        DepositRateHelper(
            const boost::shared_ptr<ObjectHandler::ValueObject>& properties,
            const QuantLib::Handle<QuantLib::Quote>& quote,
            const QuantLib::Period& p,
            QuantLib::Natural settlementDays,
            const QuantLib::Calendar& calendar,
            QuantLib::BusinessDayConvention convention,
            bool endOfMonth,
            const QuantLib::DayCounter& dayCounter,
            bool permanent);
    };

    class FuturesRateHelper : public RateHelper {
      public:
        FuturesRateHelper(
            const boost::shared_ptr<ObjectHandler::ValueObject>& properties,
            const QuantLib::Handle<QuantLib::Quote>& price,
            QuantLib::Futures::Type type,
            const QuantLib::Date& immDate,
            const boost::shared_ptr<QuantLib::IborIndex>& iborIndex,
            const QuantLib::Handle<QuantLib::Quote>& convAdj,
            bool permanent);
        FuturesRateHelper(
            const boost::shared_ptr<ObjectHandler::ValueObject>& properties,
            const QuantLib::Handle<QuantLib::Quote>& price,
            QuantLib::Futures::Type type,
            const QuantLib::Date& immDate,
            QuantLib::Natural lengthInMonths,
            const QuantLib::Calendar& calendar,
            QuantLib::BusinessDayConvention convention,
            bool endOfMonth,
            const QuantLib::DayCounter& dayCounter,
            const QuantLib::Handle<QuantLib::Quote>& convAdj,
            bool permanent);
        FuturesRateHelper(
            const boost::shared_ptr<ObjectHandler::ValueObject>& properties,
            const QuantLib::Handle<QuantLib::Quote>& price,
            QuantLib::Futures::Type type,
            const QuantLib::Date& immDate,
            const QuantLib::Date& endDate,
            const QuantLib::DayCounter& dayCounter,
            const QuantLib::Handle<QuantLib::Quote>& convAdj,
            bool permanent);
    };

    class SwapRateHelper : public RateHelper {
      public:
        SwapRateHelper(
            const boost::shared_ptr<ObjectHandler::ValueObject>& properties,
            const QuantLib::Handle<QuantLib::Quote>& quote,
            const boost::shared_ptr<QuantLib::SwapIndex>& swapIndex,
            const QuantLib::Handle<QuantLib::Quote>& spread,
            const QuantLib::Period& forwardStart,
            const QuantLib::Handle<QuantLib::YieldTermStructure>& discount,
            bool permanent);
        SwapRateHelper(
            const boost::shared_ptr<ObjectHandler::ValueObject>& properties,
            const QuantLib::Handle<QuantLib::Quote>& quote,
            QuantLib::Natural settlementDays,
            const QuantLib::Period& p,
            const QuantLib::Calendar& calendar,
            const QuantLib::Frequency& fixedFrequency,
            QuantLib::BusinessDayConvention fixedConvention,
            const QuantLib::DayCounter& fixedDayCounter,
            const boost::shared_ptr<QuantLib::IborIndex>& iborIndex,
            const QuantLib::Handle<QuantLib::Quote>& spread,
            const QuantLib::Period& forwardStart,
            const QuantLib::Handle<QuantLib::YieldTermStructure>& discount,
            bool permanent);
     };

    class FraRateHelper : public RateHelper {
      public:
        FraRateHelper(
            const boost::shared_ptr<ObjectHandler::ValueObject>& properties,
            const QuantLib::Handle<QuantLib::Quote>& rate,
            QuantLib::Period periodToStart,
            const boost::shared_ptr<QuantLib::IborIndex>& iborIndex,
            bool permanent);
        FraRateHelper(
            const boost::shared_ptr<ObjectHandler::ValueObject>& properties,
            const QuantLib::Handle<QuantLib::Quote>& rate,
            QuantLib::Period periodToStart,
            QuantLib::Natural lengthInMonths,
            QuantLib::Natural fixingDays,
            const QuantLib::Calendar& calendar,
            QuantLib::BusinessDayConvention convention,
            bool endOfMonth,
            const QuantLib::DayCounter& dayCounter,
            bool permanent);
    };

    class OISRateHelper : public RateHelper {
      public:
        OISRateHelper(
            const boost::shared_ptr<ObjectHandler::ValueObject>& properties,
            QuantLib::Natural settlementDays,
            const QuantLib::Period& tenor, // swap maturity
            const QuantLib::Handle<QuantLib::Quote>& fixedRate,
            const boost::shared_ptr<QuantLib::OvernightIndex>& overnightIndex,
            const QuantLib::Handle<QuantLib::YieldTermStructure>& discount,
            bool permanent);
    };

    class DatedOISRateHelper : public RateHelper {
      public:
        DatedOISRateHelper(
            const boost::shared_ptr<ObjectHandler::ValueObject>& properties,
            const QuantLib::Date& startDate,
            const QuantLib::Date& endDate,
            const QuantLib::Handle<QuantLib::Quote>& fixedRate,
            const boost::shared_ptr<QuantLib::OvernightIndex>& overnightIndex,
            const QuantLib::Handle<QuantLib::YieldTermStructure>& discount,
            bool permanent);
    };

    class BondHelper : public RateHelper {
      public:
        BondHelper(
            const boost::shared_ptr<ObjectHandler::ValueObject>& properties,
            const QuantLib::Handle<QuantLib::Quote>& price,
            const boost::shared_ptr<QuantLib::Bond>& bond,
            const bool useCleanPrice,
            bool permanent);
    };

    class FixedRateBondHelper : public BondHelper {
      public:
        FixedRateBondHelper(
            const boost::shared_ptr<ObjectHandler::ValueObject>& properties,
            const QuantLib::Handle<QuantLib::Quote>& price,
            QuantLib::Natural settlementDays,
            QuantLib::Real faceAmount,
            const boost::shared_ptr<QuantLib::Schedule>& schedule,
            const std::vector<QuantLib::Rate>& coupons,
            const QuantLib::DayCounter& accrualDayCounter,
            QuantLib::BusinessDayConvention paymentConvention,
            QuantLib::Real redemption,
            const QuantLib::Date& issueDate,
            const QuantLib::Calendar& paymentCalendar,
            const QuantLib::Period& exCouponPeriod,
            const QuantLib::Calendar& exCouponCalendar,
            const QuantLib::BusinessDayConvention exCouponConvention,
            bool exCouponEndOfMonth,
            const bool useCleanPrice,
            bool permanent);
    };


    // Processes the set of curve bootstrapping instruments
    // and selects a subset according to the given rules and parameters
    std::vector<std::string> qlRateHelperSelection(
        const std::vector<boost::shared_ptr<QuantLibAddin::RateHelper> >& qlarhs,
        const std::vector<QuantLib::Natural>& priority,
        QuantLib::Natural nImmFutures,
        QuantLib::Natural nSerialFutures,
        QuantLib::Natural frontFuturesRollingDays,
        RateHelper::DepoInclusionCriteria depoInclusionCriteria,
        const std::vector<QuantLib::Natural>& minDistance);

    // Returns the rate, if any, associated to the given rate helper
    QuantLib::Real qlRateHelperRate(
        const boost::shared_ptr<QuantLibAddin::RateHelper>& qlarh);

}

#endif<|MERGE_RESOLUTION|>--- conflicted
+++ resolved
@@ -73,10 +73,6 @@
             const boost::shared_ptr<ObjectHandler::ValueObject>& properties,
             const QuantLib::Handle<QuantLib::Quote>& basis,
             const QuantLib::Date& d,
-<<<<<<< HEAD
-            const boost::shared_ptr<QuantLib::IborIndex>& iborIndex,
-=======
->>>>>>> 21159a0a
             bool permanent);
     };
 

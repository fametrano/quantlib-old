/* -*- mode: c++; tab-width: 4; indent-tabs-mode: nil; c-basic-offset: 4 -*- */

/*
 Copyright (C) 2006-2009, 2012, 2015 Ferdinando Ametrano
 Copyright (C) 2006, 2007 Marco Bianchetti
 Copyright (C) 2005 Aurelien Chanudet
 Copyright (C) 2005, 2006, 2007 Eric Ehlers
 Copyright (C) 2005 Plamen Neykov
 Copyright (C) 2015 Maddalena Zanzi

 This file is part of QuantLib, a free-software/open-source library
 for financial quantitative analysts and developers - http://quantlib.org/

 QuantLib is free software: you can redistribute it and/or modify it
 under the terms of the QuantLib license.  You should have received a
 copy of the license along with this program; if not, please email
 <quantlib-dev@lists.sf.net>. The license is also available online at
 <http://quantlib.org/license.shtml>.

 This program is distributed in the hope that it will be useful, but WITHOUT
 ANY WARRANTY; without even the implied warranty of MERCHANTABILITY or FITNESS
 FOR A PARTICULAR PURPOSE.  See the license for more details.
*/

#ifdef HAVE_CONFIG_H
#include <qlo/config.hpp>
#endif

#include <qlo/ratehelpers.hpp>

#include <ql/indexes/iborindex.hpp>
#include <ql/indexes/swapindex.hpp>
#include <ql/termstructures/yield/ratehelpers.hpp>
#include <ql/termstructures/yield/bondhelpers.hpp>
#include <ql/termstructures/yield/oisratehelper.hpp>

#include <oh/repository.hpp>

using ObjectHandler::ValueObject;
using ObjectHandler::convert2;
using boost::shared_ptr;
using boost::dynamic_pointer_cast;
using std::string;

namespace QuantLibAddin {

    // Within each of the RateHelper classes we want to remember the ID
    // of the associated Rate object.  So below we coerce that input
    // into a string.  If the caller passed in a double instead of a
    // Rate object then the coerce below will fail in which case we
    // return an empty string.
    std::string f(const ObjectHandler::property_t &p) {
        try {
            return convert2<string>(p);
        } catch(...) {
            return std::string();
        }
    }

    DepositRateHelper::DepositRateHelper(
            const shared_ptr<ValueObject>& properties,
            const QuantLib::Handle<QuantLib::Quote>& rate,
            const shared_ptr<QuantLib::IborIndex>& iborIndex,
            bool permanent)
    : RateHelper(properties, permanent) {
        libraryObject_ = shared_ptr<QuantLib::RateHelper>(new
            QuantLib::DepositRateHelper(rate, iborIndex));
        quoteName_ = f(properties->getSystemProperty("Rate"));
    }

    DepositRateHelper::DepositRateHelper(
            const shared_ptr<ValueObject>& properties,
            const QuantLib::Handle<QuantLib::Quote>& quote,
            const QuantLib::Period& p,
            QuantLib::Natural fixingDays,
            const QuantLib::Calendar& calendar,
            QuantLib::BusinessDayConvention convention,
            bool endOfMonth,
            const QuantLib::DayCounter& dayCounter,
            bool permanent)
    : RateHelper(properties, permanent) {
        libraryObject_ = shared_ptr<QuantLib::RateHelper>(new
            QuantLib::DepositRateHelper(quote,
                                        p,
                                        fixingDays,
                                        calendar,
                                        convention,
                                        endOfMonth,
                                        dayCounter));
        quoteName_ = f(properties->getSystemProperty("Rate"));
    }

    FuturesRateHelper::FuturesRateHelper(
            const shared_ptr<ValueObject>& properties,
            const QuantLib::Handle<QuantLib::Quote>& price,
<<<<<<< HEAD
            QuantLib::FuturesType type,
=======
            QuantLib::Futures::Type type,
>>>>>>> 9b9f80ef
            const QuantLib::Date& date,
            const shared_ptr<QuantLib::IborIndex>& iborIndex,
            const QuantLib::Handle<QuantLib::Quote>& convAdj,
            bool permanent)
    : RateHelper(properties, permanent) {
        libraryObject_ = shared_ptr<QuantLib::RateHelper>(new
            QuantLib::FuturesRateHelper(price, date, iborIndex,convAdj,type));
        quoteName_ = f(properties->getSystemProperty("Price"));
    }

    FuturesRateHelper::FuturesRateHelper(
            const shared_ptr<ValueObject>& properties,
            const QuantLib::Handle<QuantLib::Quote>& price,
<<<<<<< HEAD
            QuantLib::FuturesType type,
=======
            QuantLib::Futures::Type type,
>>>>>>> 9b9f80ef
            const QuantLib::Date& date,
            QuantLib::Natural lengthInMonths,
            const QuantLib::Calendar& calendar,
            QuantLib::BusinessDayConvention convention,
            bool endOfMonth,
            const QuantLib::DayCounter& dayCounter,
            const QuantLib::Handle<QuantLib::Quote>& convAdj,
            bool permanent)
    : RateHelper(properties, permanent) {
        libraryObject_ = shared_ptr<QuantLib::RateHelper>(new
            QuantLib::FuturesRateHelper(price,
                                        date,
                                        lengthInMonths,
                                        calendar,
                                        convention,
                                        endOfMonth,
                                        dayCounter,
                                        convAdj,
                                        type));
        quoteName_ = f(properties->getSystemProperty("Price"));
    }

    FuturesRateHelper::FuturesRateHelper(
            const shared_ptr<ValueObject>& properties,
            const QuantLib::Handle<QuantLib::Quote>& price,
<<<<<<< HEAD
            QuantLib::FuturesType type,
=======
            QuantLib::Futures::Type type,
>>>>>>> 9b9f80ef
            const QuantLib::Date& date,
            const QuantLib::Date& endDate,
            const QuantLib::DayCounter& dayCounter,
            const QuantLib::Handle<QuantLib::Quote>& convAdj,
            bool permanent)
    : RateHelper(properties, permanent) {
        libraryObject_ = shared_ptr<QuantLib::RateHelper>(new
            QuantLib::FuturesRateHelper(price,
                                        date,
                                        endDate,
                                        dayCounter,
                                        convAdj,
                                        type));
        quoteName_ = f(properties->getSystemProperty("Price"));
    }

    SwapRateHelper::SwapRateHelper(
            const shared_ptr<ValueObject>& properties,
            const QuantLib::Handle<QuantLib::Quote>& rate,
            const shared_ptr<QuantLib::SwapIndex>& swapIndex,
            const QuantLib::Handle<QuantLib::Quote>& spread,
            const QuantLib::Period& forwardStart,
            const QuantLib::Handle<QuantLib::YieldTermStructure>& discount,
            bool permanent)
    : RateHelper(properties, permanent) {
        libraryObject_ = shared_ptr<QuantLib::RateHelper>(new
            QuantLib::SwapRateHelper(rate,
                                     swapIndex,
                                     spread, forwardStart, discount));
        quoteName_ = f(properties->getSystemProperty("Rate"));
    }

    SwapRateHelper::SwapRateHelper(
            const shared_ptr<ValueObject>& properties,
            const QuantLib::Handle<QuantLib::Quote>& rate,
            QuantLib::Natural settlementDays,
            const QuantLib::Period& p,
            const QuantLib::Calendar& cal,
            const QuantLib::Frequency& fixFreq,
            QuantLib::BusinessDayConvention fixConv,
            const QuantLib::DayCounter& fixDC,
            const shared_ptr<QuantLib::IborIndex>& ibor,
            const QuantLib::Handle<QuantLib::Quote>& spread,
            const QuantLib::Period& forwardStart,
            const QuantLib::Handle<QuantLib::YieldTermStructure>& discount,
            bool permanent)
    : RateHelper(properties, permanent) {
        libraryObject_ = shared_ptr<QuantLib::RateHelper>(new
            QuantLib::SwapRateHelper(rate,
                                     p, cal, fixFreq, fixConv, fixDC, ibor,
                                     spread, forwardStart, discount, settlementDays));
        quoteName_ = f(properties->getSystemProperty("Rate"));
    }

    FraRateHelper::FraRateHelper(
            const shared_ptr<ValueObject>& properties,
            const QuantLib::Handle<QuantLib::Quote>& rate,
            QuantLib::Period periodToStart,
            const shared_ptr<QuantLib::IborIndex>& iborIndex,
            bool permanent)
    : RateHelper(properties, permanent) {
        libraryObject_ = shared_ptr<QuantLib::RateHelper>(new
            QuantLib::FraRateHelper(rate, periodToStart, iborIndex));
        quoteName_ = f(properties->getSystemProperty("Rate"));
    }

    FraRateHelper::FraRateHelper(
            const shared_ptr<ValueObject>& properties,
            const QuantLib::Handle<QuantLib::Quote>& rate,
            QuantLib::Period periodToStart,
            QuantLib::Natural lengthInMonths,
            QuantLib::Natural fixingDays,
            const QuantLib::Calendar& calendar,
            QuantLib::BusinessDayConvention convention,
            bool endOfMonth,
            const QuantLib::DayCounter& dayCounter,
            bool permanent)
    : RateHelper(properties, permanent) {
        libraryObject_ = shared_ptr<QuantLib::RateHelper>(new
            QuantLib::FraRateHelper(rate,
                                    periodToStart,
                                    lengthInMonths,
                                    fixingDays,
                                    calendar,
                                    convention,
                                    endOfMonth,
                                    dayCounter));
        quoteName_ = f(properties->getSystemProperty("Rate"));
    }

    OISRateHelper::OISRateHelper(
                        const shared_ptr<ValueObject>& properties,
                        QuantLib::Natural settlementDays,
                        const QuantLib::Period& tenor,
                        const QuantLib::Handle<QuantLib::Quote>& fixedRate,
                        const shared_ptr<QuantLib::OvernightIndex>& overnightIndex,
                        const QuantLib::Handle<QuantLib::YieldTermStructure>& discount,
                        bool permanent)
    : RateHelper(properties, permanent) {
        libraryObject_ = shared_ptr<QuantLib::OISRateHelper>(new
            QuantLib::OISRateHelper(settlementDays,
                                    tenor,
                                    fixedRate,
                                    overnightIndex));
        quoteName_ = f(properties->getSystemProperty("FixedRate"));
    }

    DatedOISRateHelper::DatedOISRateHelper(
                        const shared_ptr<ValueObject>& properties,
                        const QuantLib::Date& startDate,
                        const QuantLib::Date& endDate,
                        const QuantLib::Handle<QuantLib::Quote>& fixedRate,
                        const shared_ptr<QuantLib::OvernightIndex>& overnightIndex,
                        const QuantLib::Handle<QuantLib::YieldTermStructure>& discount,
                        bool permanent)
    : RateHelper(properties, permanent) {
        libraryObject_ = shared_ptr<QuantLib::DatedOISRateHelper>(new
            QuantLib::DatedOISRateHelper(startDate, endDate,
                                         fixedRate,
                                         overnightIndex));
        quoteName_ = f(properties->getSystemProperty("FixedRate"));
    }

    BondHelper::BondHelper(
            const shared_ptr<ValueObject>& properties,
            const QuantLib::Handle<QuantLib::Quote>& price,
            const shared_ptr<QuantLib::Bond>& bond,
            const bool useCleanPrice,
            bool permanent)
    : RateHelper(properties, permanent) {
        libraryObject_ = shared_ptr<QuantLib::BondHelper>(new
            QuantLib::BondHelper(price, bond, useCleanPrice));
        quoteName_ = f(properties->getSystemProperty("Price"));
    }

    FixedRateBondHelper::FixedRateBondHelper(
            const shared_ptr<ValueObject>& properties,
            const QuantLib::Handle<QuantLib::Quote>& price,
            QuantLib::Natural settlementDays,
            QuantLib::Real faceAmount,
            const shared_ptr<QuantLib::Schedule>& schedule,
            const std::vector<QuantLib::Rate>& coupons,
            const QuantLib::DayCounter& paymentDayCounter,
            QuantLib::BusinessDayConvention paymentConvention,
            QuantLib::Real redemption,
            const QuantLib::Date& issueDate,
            const QuantLib::Calendar& paymentCalendar,
            const QuantLib::Period& exCouponPeriod,
            const QuantLib::Calendar& exCouponCalendar,
            const QuantLib::BusinessDayConvention exCouponConvention,
            bool exCouponEndOfMonth,
            const bool useCleanPrice,
            bool permanent)
    : BondHelper(properties, price, shared_ptr<QuantLib::Bond>(new
        QuantLib::FixedRateBond(settlementDays, faceAmount, *schedule,
                      coupons, paymentDayCounter, paymentConvention,
                      redemption, issueDate)), useCleanPrice, permanent) {
        libraryObject_ = shared_ptr<QuantLib::FixedRateBondHelper>(new
            QuantLib::FixedRateBondHelper(price,
                                          settlementDays,
                                          faceAmount,
                                          *schedule,
                                          coupons,
                                          paymentDayCounter,
                                          paymentConvention,
                                          redemption,
                                          issueDate,
                                          paymentCalendar,
                                          exCouponPeriod,
                                          exCouponCalendar,
                                          exCouponConvention,
                                          exCouponEndOfMonth,
                                          useCleanPrice));
        quoteName_ = f(properties->getSystemProperty("CleanPrice"));
    }

    // helper class
    namespace {

        struct RateHelperItem {
            bool isMainFutures;
            bool isSerialFutures;
            bool isDepo;
            string objectID;
            long priority;
            QuantLib::Date earliestDate;
            QuantLib::Date latestDate;
            QuantLib::Natural minDist;
            RateHelperItem(bool isMainFutures_inp,
                           bool isSerialFutures_inp,
                           bool isDepo_inp,
                           const string& objectID_inp,
                           long priority_inp,
                           const QuantLib::Date& earliestDate_inp,
                           const QuantLib::Date& latestDate_inp,
                           QuantLib::Natural minDist_inp)
            : isMainFutures(isMainFutures_inp), isSerialFutures(isSerialFutures_inp),
              isDepo(isDepo_inp), objectID(objectID_inp),
              priority(priority_inp),
              earliestDate(earliestDate_inp), latestDate(latestDate_inp),
              minDist(minDist_inp)
            {
                QL_REQUIRE(minDist>0, "zero minimum distance not allowed");
            }
        };

        class RateHelperPrioritySorter {
          public:
            // does h1 come before h2?
            bool operator()(const RateHelperItem& h1,
                            const RateHelperItem& h2) const {
                if (h1.latestDate > h2.latestDate)
                    return false;
                if (h1.latestDate == h2.latestDate) {
                    if (h1.priority > h2.priority) {
                        return false;
                    } else if (h1.priority == h2.priority) {
                        return h1.objectID > h2.objectID;
                    }
                }
                return true;
            }
        };
    }

    std::vector<string> qlRateHelperSelection(
        const std::vector<shared_ptr<QuantLibAddin::RateHelper> >& qlarhs,
        const std::vector<QuantLib::Natural>& priority,
        QuantLib::Natural nMainFutures,
        QuantLib::Natural nSerialFutures,
        QuantLib::Natural frontFuturesRollingDays,
        RateHelper::DepoInclusionCriteria depoInclusionCriteria,
        const std::vector<QuantLib::Natural>& minDist)
    {
        // Checks
        QL_REQUIRE(!qlarhs.empty(), "no instrument given");
        QuantLib::Size nInstruments = qlarhs.size();
        QL_REQUIRE(priority.size()==nInstruments,
                   "priority (" << priority.size() <<
                   ") / instruments (" << nInstruments << ") size mismatch");
        QL_REQUIRE(minDist.size()==nInstruments || minDist.size()==1,
                   "minDist (" << minDist.size() <<
                   ") / instruments (" << nInstruments << ") mismatch");

        // RateHelperItem
        shared_ptr<QuantLibAddin::RateHelper> qlarh;
        shared_ptr<QuantLib::RateHelper> qlrh;
        std::vector<RateHelperItem> rhsAll;
        rhsAll.reserve(nInstruments);
        for (QuantLib::Size i=0; i<nInstruments; ++i) {
            qlarh = qlarhs[i];
            qlarh->getLibraryObject(qlrh);
            string qlarh_id = convert2<string>(
                qlarh->propertyValue("OBJECTID"));
            bool isFutures = bool(dynamic_pointer_cast<FuturesRateHelper>(qlarh));
            bool isMainFutures = false, isSerialFutures = false;
            if (isFutures) {
                isMainFutures = (qlrh->earliestDate().month() % 3 == 0);
                isSerialFutures = !isMainFutures;
            }
            bool isDepo = bool(dynamic_pointer_cast<DepositRateHelper>(qlarh));
            rhsAll.push_back(RateHelperItem(isMainFutures,
                                            isSerialFutures,
                                            isDepo,
                                            qlarh_id,
                                            priority[i],
                                            qlrh->earliestDate(),
                                            qlrh->latestDate(),
                                            minDist.size()==1 ? minDist[0] : minDist[i]));
        }

        // Preliminary sort of RateHelperItems according to
        // their latest date and priority
        std::sort(rhsAll.begin(), rhsAll.end(), RateHelperPrioritySorter());

        // Select input rate helpers according to:
        // expiration, maximum number of allowed Main Cycle and Serial Futures, Depo/Futures priorities
        QuantLib::Natural mainFuturesCounter = 0;
        QuantLib::Natural serialFuturesCounter = 0;
        QuantLib::Date evalDate = QuantLib::Settings::instance().evaluationDate();
        std::vector<RateHelperItem> rhs, rhsDepo;

        // Look for the front Futures, if any
        bool thereAreFutures = false;
        QuantLib::Date frontFuturesEarliestDate, frontFuturesLatestDate;
        if (nMainFutures>0 || nSerialFutures>0) {
            QuantLib::Size j=0;
            while (j<nInstruments) {
                if (nMainFutures>0 && rhsAll[j].isMainFutures &&
                        (rhsAll[j].earliestDate-frontFuturesRollingDays >= evalDate)) {
                    thereAreFutures = true;
                    frontFuturesEarliestDate = rhsAll[j].earliestDate;
                    frontFuturesLatestDate = rhsAll[j].latestDate;
                    break;
                }
                if (nSerialFutures>0 && rhsAll[j].isSerialFutures &&
                        (rhsAll[j].earliestDate-frontFuturesRollingDays >= evalDate)) {
                    thereAreFutures = true;
                    frontFuturesEarliestDate = rhsAll[j].earliestDate;
                    frontFuturesLatestDate = rhsAll[j].latestDate;
                    break;
                }
                ++j;
            }
        }

        // If there are NOT Futures, include all Depos
        if (!thereAreFutures)
            depoInclusionCriteria = RateHelper::AllDepos;

        // Start selection
        bool depoAfterFrontFuturesAlreadyIncluded = false;
        for (QuantLib::Size i=0; i<nInstruments; ++i) {
            if (rhsAll[i].earliestDate >= evalDate) {
                if (rhsAll[i].isDepo) {                 // Check Depo conditions
                    switch (depoInclusionCriteria) {
                        case RateHelper::AllDepos:
                       // Include all depos
                            rhs.push_back(rhsAll[i]);
                            break;
                        case RateHelper::DeposBeforeFirstFuturesStartDate:
                        // Include only depos with maturity date before
                        // the front Futures start date
                            if (rhsAll[i].latestDate < frontFuturesEarliestDate)
                                rhs.push_back(rhsAll[i]);
                            break;
                        case RateHelper::DeposBeforeFirstFuturesStartDatePlusOne:
                        // Include only depos with maturity date before
                        // the front Futures start date + 1 more Futures
                            if (rhsAll[i].latestDate < frontFuturesEarliestDate) {
                                rhs.push_back(rhsAll[i]);
                            } else {
                                if (depoAfterFrontFuturesAlreadyIncluded == false) {
                                    rhs.push_back(rhsAll[i]);
                                    depoAfterFrontFuturesAlreadyIncluded = true;
                                }
                            }
                            break;
                        case RateHelper::DeposBeforeFirstFuturesExpiryDate:
                        // Include only depos with maturity date before
                        // the front Futures expiry date
                            if (rhsAll[i].latestDate < frontFuturesLatestDate)
                                rhs.push_back(rhsAll[i]);
                            break;
                        default:
                            QL_FAIL("unknown/illegal DepoInclusionCriteria");
                    }
                } else if (rhsAll[i].isSerialFutures) {       // Check Serial Futures conditions
                    if (serialFuturesCounter<nSerialFutures &&
                           (rhsAll[i].earliestDate-frontFuturesRollingDays >= evalDate)) {
                        ++serialFuturesCounter;
                        rhs.push_back(rhsAll[i]);
                    }
                } else if (rhsAll[i].isMainFutures) {       // Check Main Cycle Futures conditions
                    if (mainFuturesCounter<nMainFutures &&
                           (rhsAll[i].earliestDate-frontFuturesRollingDays >= evalDate)) {
                        ++mainFuturesCounter;
                        rhs.push_back(rhsAll[i]);
                    }
                } else {                                // No conditions for other instruments
                    rhs.push_back(rhsAll[i]);
                }
            }
        }

        std::vector<RateHelperItem>::iterator k;

        if (rhs.size()>1) {
            // Sort rate helpers according to their latest date and priority
            std::sort(rhs.begin(), rhs.end(), RateHelperPrioritySorter());

            // remove RateHelpers with near latestDate
            k = rhs.begin();
            QuantLib::Natural distance, minDistance;
            while (k != rhs.end()-1) {
                distance = static_cast<QuantLib::Natural>((k+1)->latestDate - k->latestDate);
                minDistance = std::max(k->minDist, (k+1)->minDist);
                if ( distance < minDistance) {
                    if (k->priority <= (k+1)->priority)
                        k = rhs.erase(k);
                    else
                        rhs.erase(k+1);
                } else ++k;
            }
        }

        std::vector<string> result;
        for (k = rhs.begin(); k != rhs.end(); ++k)
            result.push_back(k->objectID);
        return result;
    }

    namespace {

        class RateInspector
            : public QuantLib::AcyclicVisitor,
              public QuantLib::Visitor<QuantLib::DepositRateHelper>,
              public QuantLib::Visitor<QuantLib::FraRateHelper>,
              public QuantLib::Visitor<QuantLib::FuturesRateHelper>,
              public QuantLib::Visitor<QuantLib::SwapRateHelper>,
              public QuantLib::Visitor<QuantLib::OISRateHelper>,
              public QuantLib::Visitor<QuantLib::DatedOISRateHelper>,
              public QuantLib::Visitor<QuantLib::BMASwapRateHelper>,
              public QuantLib::Visitor<QuantLib::FixedRateBondHelper> {
            QuantLib::Rate rate_;
          public:
            QuantLib::Rate rate() const { return rate_; }
            void visit(QuantLib::DepositRateHelper& h) {
                rate_ = h.quote()->value();
            }
            void visit(QuantLib::FraRateHelper& h) {
                rate_ = h.quote()->value();
            }
            void visit(QuantLib::FuturesRateHelper& h) {
                QuantLib::Rate futureRate = 1.0 - h.quote()->value()/100.0;
                QuantLib::Rate convAdj = h.convexityAdjustment();
                // Convexity, as FRA/futures adjustment, has been used in the
                // past to take into account futures margining vs FRA.
                // Therefore, there's no requirement for it to be non-negative.
                rate_ = futureRate - convAdj;
            }
            void visit(QuantLib::SwapRateHelper& h) {
                rate_ = h.quote()->value();
            }
            void visit(QuantLib::OISRateHelper& h) {
                rate_ = h.quote()->value();
            }
            void visit(QuantLib::DatedOISRateHelper& h) {
                rate_ = h.quote()->value();
            }
            void visit(QuantLib::BMASwapRateHelper& h) {
                rate_ = h.quote()->value();
            }
            void visit(QuantLib::FixedRateBondHelper& h) {
                QL_FAIL("not implemented yet");
            }
        };

    }

    QuantLib::Real qlRateHelperRate(
        const shared_ptr<QuantLibAddin::RateHelper>& qlarh) {

        shared_ptr<QuantLib::RateHelper> qlrh;
        qlarh->getLibraryObject(qlrh);

        RateInspector v;
        qlrh->accept(v);
        return v.rate();
    }

}<|MERGE_RESOLUTION|>--- conflicted
+++ resolved
@@ -1,7 +1,7 @@
 /* -*- mode: c++; tab-width: 4; indent-tabs-mode: nil; c-basic-offset: 4 -*- */
 
 /*
- Copyright (C) 2006-2009, 2012, 2015 Ferdinando Ametrano
+ Copyright (C) 2006, 2007, 2008, 2009, 2012, 2015 Ferdinando Ametrano
  Copyright (C) 2006, 2007 Marco Bianchetti
  Copyright (C) 2005 Aurelien Chanudet
  Copyright (C) 2005, 2006, 2007 Eric Ehlers
@@ -93,11 +93,7 @@
     FuturesRateHelper::FuturesRateHelper(
             const shared_ptr<ValueObject>& properties,
             const QuantLib::Handle<QuantLib::Quote>& price,
-<<<<<<< HEAD
-            QuantLib::FuturesType type,
-=======
             QuantLib::Futures::Type type,
->>>>>>> 9b9f80ef
             const QuantLib::Date& date,
             const shared_ptr<QuantLib::IborIndex>& iborIndex,
             const QuantLib::Handle<QuantLib::Quote>& convAdj,
@@ -111,11 +107,7 @@
     FuturesRateHelper::FuturesRateHelper(
             const shared_ptr<ValueObject>& properties,
             const QuantLib::Handle<QuantLib::Quote>& price,
-<<<<<<< HEAD
-            QuantLib::FuturesType type,
-=======
             QuantLib::Futures::Type type,
->>>>>>> 9b9f80ef
             const QuantLib::Date& date,
             QuantLib::Natural lengthInMonths,
             const QuantLib::Calendar& calendar,
@@ -141,11 +133,7 @@
     FuturesRateHelper::FuturesRateHelper(
             const shared_ptr<ValueObject>& properties,
             const QuantLib::Handle<QuantLib::Quote>& price,
-<<<<<<< HEAD
-            QuantLib::FuturesType type,
-=======
             QuantLib::Futures::Type type,
->>>>>>> 9b9f80ef
             const QuantLib::Date& date,
             const QuantLib::Date& endDate,
             const QuantLib::DayCounter& dayCounter,

<root>

  <enumeratedTypeCopyright>
    Copyright (C) 2006, 2007, 2008, 2014, 2015 Ferdinando Ametrano
    Copyright (C) 2007 Marco Bianchetti
    Copyright (C) 2005, 2006, 2007 Eric Ehlers
    Copyright (C) 2006 Giorgio Facchinetti
    Copyright (C) 2006 Chiara Fornarola
    Copyright (C) 2006 Katiuscia Manzoni
    Copyright (C) 2005 Plamen Neykov
    Copyright (C) 2015 Maddalena Zanzi
  </enumeratedTypeCopyright>

  <EnumeratedTypeGroups>

    <EnumeratedTypeGroup type='QuantLib::SensitivityAnalysis'>
      <includeFile>oh/enumerations/typefactory.hpp</includeFile>
      <constructor>true</constructor>
      <EnumeratedTypes>
        <EnumeratedType>
          <string>OneSide</string>
          <value>QuantLib::OneSide</value>
        </EnumeratedType>
        <EnumeratedType>
          <string>Centered</string>
          <value>QuantLib::Centered</value>
        </EnumeratedType>
      </EnumeratedTypes>
    </EnumeratedTypeGroup>

    <EnumeratedTypeGroup type='QuantLib::DateGeneration::Rule'>
      <includeFile>oh/enumerations/typefactory.hpp</includeFile>
      <constructor>true</constructor>
      <EnumeratedTypes>
        <EnumeratedType>
          <string>Backward</string>
          <value>QuantLib::DateGeneration::Backward</value>
        </EnumeratedType>
        <EnumeratedType>
          <string>Forward</string>
          <value>QuantLib::DateGeneration::Forward</value>
        </EnumeratedType>
        <EnumeratedType>
          <string>Zero</string>
          <value>QuantLib::DateGeneration::Zero</value>
        </EnumeratedType>
        <EnumeratedType>
          <string>ThirdWednesday</string>
          <value>QuantLib::DateGeneration::ThirdWednesday</value>
        </EnumeratedType>
        <EnumeratedType>
          <string>Twentieth</string>
          <value>QuantLib::DateGeneration::Twentieth</value>
        </EnumeratedType>
        <EnumeratedType>
          <string>TwentiethIMM</string>
          <value>QuantLib::DateGeneration::TwentiethIMM</value>
        </EnumeratedType>
        <EnumeratedType>
          <string>OldCDS</string>
          <value>QuantLib::DateGeneration::OldCDS</value>
        </EnumeratedType>
        <EnumeratedType>
          <string>CDS</string>
          <value>QuantLib::DateGeneration::CDS</value>
        </EnumeratedType>
      </EnumeratedTypes>
    </EnumeratedTypeGroup>

    <EnumeratedTypeGroup type='QuantLib::TimeUnit'>
      <includeFile>oh/enumerations/typefactory.hpp</includeFile>
      <constructor>true</constructor>
      <EnumeratedTypes>
        <EnumeratedType>
          <string>Months</string>
          <value>QuantLib::Months</value>
        </EnumeratedType>
        <EnumeratedType>
          <string>Days</string>
          <value>QuantLib::Days</value>
        </EnumeratedType>
        <EnumeratedType>
          <string>Weeks</string>
          <value>QuantLib::Weeks</value>
        </EnumeratedType>
        <EnumeratedType>
          <string>Years</string>
          <value>QuantLib::Years</value>
        </EnumeratedType>
      </EnumeratedTypes>
    </EnumeratedTypeGroup>

    <EnumeratedTypeGroup type='QuantLib::Frequency'>
      <includeFile>oh/enumerations/typefactory.hpp</includeFile>
      <constructor>true</constructor>
      <EnumeratedTypes>

        <EnumeratedType>
          <string>Frequency</string>
          <value>QuantLib::NoFrequency</value>
        </EnumeratedType>
        <EnumeratedType>
          <string>NoFrequency</string>
          <value>QuantLib::NoFrequency</value>
        </EnumeratedType>

        <EnumeratedType>
          <string>Annual</string>
          <value>QuantLib::Annual</value>
        </EnumeratedType>
        <EnumeratedType>
          <string>Semiannual</string>
          <value>QuantLib::Semiannual</value>
        </EnumeratedType>
        <EnumeratedType>
          <string>EveryFourthMonth</string>
          <value>QuantLib::EveryFourthMonth</value>
        </EnumeratedType>
        <EnumeratedType>
          <string>Quarterly</string>
          <value>QuantLib::Quarterly</value>
        </EnumeratedType>
        <EnumeratedType>
          <string>Bimonthly</string>
          <value>QuantLib::Bimonthly</value>
        </EnumeratedType>
        <EnumeratedType>
          <string>Monthly</string>
          <value>QuantLib::Monthly</value>
        </EnumeratedType>
        <EnumeratedType>
          <string>Biweekly</string>
          <value>QuantLib::Biweekly</value>
        </EnumeratedType>
        <EnumeratedType>
          <string>EveryFourthWeek</string>
          <value>QuantLib::EveryFourthWeek</value>
        </EnumeratedType>
        <EnumeratedType>
          <string>Weekly</string>
          <value>QuantLib::Weekly</value>
        </EnumeratedType>
        <EnumeratedType>
          <string>Daily</string>
          <value>QuantLib::Daily</value>
        </EnumeratedType>
        <EnumeratedType>
          <string>Once</string>
          <value>QuantLib::Once</value>
        </EnumeratedType>
        <EnumeratedType>
          <string>OtherFrequency</string>
          <value>QuantLib::OtherFrequency</value>
        </EnumeratedType>
      </EnumeratedTypes>
    </EnumeratedTypeGroup>

    <EnumeratedTypeGroup type='QuantLib::Calendar'>
      <includeFile>qlo/enumerations/factories/calendarfactory.hpp</includeFile>
      <constructor>false</constructor>
      <EnumeratedTypes>

        <EnumeratedType>
          <string>Calendar</string>
          <value>QuantLib::Calendar()</value>
        </EnumeratedType>
        <EnumeratedType>
          <string>NoCalendar</string>
          <value>QuantLib::Calendar()</value>
        </EnumeratedType>

        <!--too bad NullCalendar is actually a calendar-->
        <EnumeratedType>
          <string>Null</string>
          <value>QuantLib::NullCalendar()</value>
        </EnumeratedType>
        <EnumeratedType>
          <string>NullCalendar</string>
          <value>QuantLib::NullCalendar()</value>
        </EnumeratedType>

        <EnumeratedType>
          <string>TARGET</string>
          <value>QuantLib::TARGET()</value>
        </EnumeratedType>
        <EnumeratedType>
          <!-- Clone of TARGET -->
          <string>EUR</string>
          <value>QuantLib::TARGET()</value>
        </EnumeratedType>
        <EnumeratedType>
          <string>Argentina::Merval</string>
          <value>QuantLib::Argentina(QuantLib::Argentina::Merval)</value>
        </EnumeratedType>
        <EnumeratedType>
          <!-- Clone for Argentina::Merval -->
          <string>Buenos Aires stock exchange</string>
          <value>QuantLib::Argentina(QuantLib::Argentina::Merval)</value>
        </EnumeratedType>
        <EnumeratedType>
          <string>Australia</string>
          <value>QuantLib::Australia()</value>
        </EnumeratedType>
        <EnumeratedType>
          <string>Brazil::Settlement</string>
          <value>QuantLib::Brazil(QuantLib::Brazil::Settlement)</value>
        </EnumeratedType>
        <EnumeratedType>
          <!-- Clone for Brazil::Settlement -->
          <string>Brazil</string>
          <value>QuantLib::Brazil(QuantLib::Brazil::Settlement)</value>
        </EnumeratedType>
        <EnumeratedType>
          <string>Brazil::Exchange</string>
          <value>QuantLib::Brazil(QuantLib::Brazil::Exchange)</value>
        </EnumeratedType>
        <EnumeratedType>
          <!-- Clone for Brazil::Exchange -->
          <string>BOVESPA</string>
          <value>QuantLib::Brazil(QuantLib::Brazil::Exchange)</value>
        </EnumeratedType>
        <EnumeratedType>
          <string>Canada::Settlement</string>
          <value>QuantLib::Canada(QuantLib::Canada::Settlement)</value>
        </EnumeratedType>
        <EnumeratedType>
          <!-- Clone for Canada::Settlement -->
          <string>Canada</string>
          <value>QuantLib::Canada(QuantLib::Canada::Settlement)</value>
        </EnumeratedType>
        <EnumeratedType>
          <string>Canada::TSX</string>
          <value>QuantLib::Canada(QuantLib::Canada::TSX)</value>
        </EnumeratedType>
        <EnumeratedType>
          <!-- Clone for Canada::TSX -->
          <string>TSX</string>
          <value>QuantLib::Canada(QuantLib::Canada::TSX)</value>
        </EnumeratedType>
        <EnumeratedType>
          <string>China</string>
          <value>QuantLib::China()</value>
        </EnumeratedType>
        <EnumeratedType>
          <!-- Clone for China -->
          <string>Shanghai stock exchange</string>
          <value>QuantLib::China()</value>
        </EnumeratedType>
        <EnumeratedType>
          <string>CzechRepublic::PSE</string>
          <value>QuantLib::CzechRepublic(QuantLib::CzechRepublic::PSE)</value>
        </EnumeratedType>
        <EnumeratedType>
          <!-- Clone for CzechRepublic::PSE -->
          <string>Prague stock exchange</string>
          <value>QuantLib::CzechRepublic(QuantLib::CzechRepublic::PSE)</value>
        </EnumeratedType>
        <EnumeratedType>
          <string>Denmark</string>
          <value>QuantLib::Denmark()</value>
        </EnumeratedType>
        <EnumeratedType>
          <string>Finland</string>
          <value>QuantLib::Finland()</value>
        </EnumeratedType>
        <EnumeratedType>
          <string>Germany::Eurex</string>
          <value>QuantLib::Germany(QuantLib::Germany::Eurex)</value>
        </EnumeratedType>
        <EnumeratedType>
          <!-- Clone for Germany::Eurex -->
          <string>Eurex</string>
          <value>QuantLib::Germany(QuantLib::Germany::Eurex)</value>
        </EnumeratedType>
        <EnumeratedType>
          <string>Germany::FrankfurtStockExchange</string>
          <value>QuantLib::Germany(QuantLib::Germany::FrankfurtStockExchange)</value>
        </EnumeratedType>
        <EnumeratedType>
          <!-- Clone for Germany::FrankfurtStockExchange -->
          <string>Frankfurt stock exchange</string>
          <value>QuantLib::Germany(QuantLib::Germany::FrankfurtStockExchange)</value>
        </EnumeratedType>
        <EnumeratedType>
          <string>Germany::Settlement</string>
          <value>QuantLib::Germany(QuantLib::Germany::Settlement)</value>
        </EnumeratedType>
        <EnumeratedType>
          <!-- Clone for Germany::Settlement -->
          <string>German settlement</string>
          <value>QuantLib::Germany(QuantLib::Germany::Settlement)</value>
        </EnumeratedType>
        <EnumeratedType>
          <string>Germany::Xetra</string>
          <value>QuantLib::Germany(QuantLib::Germany::Xetra)</value>
        </EnumeratedType>
        <EnumeratedType>
          <!-- Clone for Germany::Xetra -->
          <string>Xetra</string>
          <value>QuantLib::Germany(QuantLib::Germany::Xetra)</value>
        </EnumeratedType>
        <EnumeratedType>
          <string>HongKong::HKEx</string>
          <value>QuantLib::HongKong(QuantLib::HongKong::HKEx)</value>
        </EnumeratedType>
        <EnumeratedType>
          <!-- Clone for HongKong::HKEx -->
          <string>Hong Kong stock exchange</string>
          <value>QuantLib::HongKong(QuantLib::HongKong::HKEx)</value>
        </EnumeratedType>
        <EnumeratedType>
          <string>Hungary</string>
          <value>QuantLib::Hungary()</value>
        </EnumeratedType>
        <EnumeratedType>
          <string>Iceland::ICEX</string>
          <value>QuantLib::Iceland(QuantLib::Iceland::ICEX)</value>
        </EnumeratedType>
        <EnumeratedType>
          <!-- Clone for Iceland::ICEX -->
          <string>Iceland stock exchange</string>
          <value>QuantLib::Iceland(QuantLib::Iceland::ICEX)</value>
        </EnumeratedType>
        <EnumeratedType>
          <string>India::NSE</string>
          <value>QuantLib::India(QuantLib::India::NSE)</value>
        </EnumeratedType>
        <EnumeratedType>
          <!-- Clone for India::NSE -->
          <string>National Stock Exchange of India</string>
          <value>QuantLib::India(QuantLib::India::NSE)</value>
        </EnumeratedType>
        <EnumeratedType>
          <string>Indonesia::BEJ</string>
          <value>QuantLib::Indonesia(QuantLib::Indonesia::BEJ)</value>
        </EnumeratedType>
        <EnumeratedType>
          <string>Indonesia::JSX</string>
          <value>QuantLib::Indonesia(QuantLib::Indonesia::JSX)</value>
        </EnumeratedType>
        <EnumeratedType>
          <!-- Clone for Indonesia::JSX -->
          <string>Jakarta stock exchange</string>
          <value>QuantLib::Indonesia(QuantLib::Indonesia::JSX)</value>
        </EnumeratedType>
        <EnumeratedType>
          <string>Italy::Exchange</string>
          <value>QuantLib::Italy(QuantLib::Italy::Exchange)</value>
        </EnumeratedType>
        <EnumeratedType>
          <!-- Clone for Italy::Exchange -->
          <string>Milan stock exchange</string>
          <value>QuantLib::Italy(QuantLib::Italy::Exchange)</value>
        </EnumeratedType>
        <EnumeratedType>
          <string>Italy::Settlement</string>
          <value>QuantLib::Italy(QuantLib::Italy::Settlement)</value>
        </EnumeratedType>
        <EnumeratedType>
          <!-- Clone for Italy::Settlement -->
          <string>Italian settlement</string>
          <value>QuantLib::Italy(QuantLib::Italy::Settlement)</value>
        </EnumeratedType>
        <EnumeratedType>
          <string>Japan</string>
          <value>QuantLib::Japan()</value>
        </EnumeratedType>
        <EnumeratedType>
          <string>Mexico::BMV</string>
          <value>QuantLib::Mexico(QuantLib::Mexico::BMV)</value>
        </EnumeratedType>
        <EnumeratedType>
          <!-- Clone for Mexico::BMV -->
          <string>Mexican stock exchange</string>
          <value>QuantLib::Mexico(QuantLib::Mexico::BMV)</value>
        </EnumeratedType>
        <EnumeratedType>
          <string>NewZealand</string>
          <value>QuantLib::NewZealand()</value>
        </EnumeratedType>
        <EnumeratedType>
          <!-- Clone for NewZealand -->
          <string>New Zealand</string>
          <value>QuantLib::NewZealand()</value>
        </EnumeratedType>
        <EnumeratedType>
          <string>Norway</string>
          <value>QuantLib::Norway()</value>
        </EnumeratedType>
        <EnumeratedType>
          <string>Poland</string>
          <value>QuantLib::Poland()</value>
        </EnumeratedType>
        <EnumeratedType>
          <string>Russia</string>
          <value>QuantLib::Russia()</value>
        </EnumeratedType>
        <EnumeratedType>
          <!-- Clone for Russia -->
          <string>Russian settlement</string>
          <value>QuantLib::Russia()</value>
        </EnumeratedType>
        <EnumeratedType>
          <string>SaudiArabia::Tadawul</string>
          <value>QuantLib::SaudiArabia(QuantLib::SaudiArabia::Tadawul)</value>
        </EnumeratedType>
        <EnumeratedType>
          <!-- Clone for SaudiArabia::Tadawul -->
          <string>Tadawul</string>
          <value>QuantLib::SaudiArabia(QuantLib::SaudiArabia::Tadawul)</value>
        </EnumeratedType>
        <EnumeratedType>
          <string>Singapore::SGX</string>
          <value>QuantLib::Singapore(QuantLib::Singapore::SGX)</value>
        </EnumeratedType>
        <EnumeratedType>
          <!-- Clone for Singapore::SGX -->
          <string>Singapore exchange</string>
          <value>QuantLib::Singapore(QuantLib::Singapore::SGX)</value>
        </EnumeratedType>
        <EnumeratedType>
          <string>Slovakia::BSSE</string>
          <value>QuantLib::Slovakia(QuantLib::Slovakia::BSSE)</value>
        </EnumeratedType>
        <EnumeratedType>
          <!-- Clone for Slovakia::BSSE -->
          <string>Bratislava stock exchange</string>
          <value>QuantLib::Slovakia(QuantLib::Slovakia::BSSE)</value>
        </EnumeratedType>
        <EnumeratedType>
          <string>SouthAfrica</string>
          <value>QuantLib::SouthAfrica()</value>
        </EnumeratedType>
        <EnumeratedType>
          <!-- Clone for SouthAfrica -->
          <string>South Africa</string>
          <value>QuantLib::SouthAfrica()</value>
        </EnumeratedType>
        <EnumeratedType>
          <string>SouthKorea::KRX</string>
          <value>QuantLib::SouthKorea(QuantLib::SouthKorea::KRX)</value>
        </EnumeratedType>
        <EnumeratedType>
          <!-- Clone for SouthKorea::KRX -->
          <string>South-Korea exchange</string>
          <value>QuantLib::SouthKorea(QuantLib::SouthKorea::KRX)</value>
        </EnumeratedType>
        <EnumeratedType>
          <string>Sweden</string>
          <value>QuantLib::Sweden()</value>
        </EnumeratedType>
        <EnumeratedType>
          <string>Switzerland</string>
          <value>QuantLib::Switzerland()</value>
        </EnumeratedType>
        <EnumeratedType>
          <string>Taiwan::TSEC</string>
          <value>QuantLib::Taiwan(QuantLib::Taiwan::TSEC)</value>
        </EnumeratedType>
        <EnumeratedType>
          <!-- Clone for Taiwan::TSEC -->
          <string>Taiwan stock exchange</string>
          <value>QuantLib::Taiwan(QuantLib::Taiwan::TSEC)</value>
        </EnumeratedType>
        <EnumeratedType>
          <string>Turkey</string>
          <value>QuantLib::Turkey()</value>
        </EnumeratedType>
        <EnumeratedType>
          <string>Ukraine::USE</string>
          <value>QuantLib::Ukraine(QuantLib::Ukraine::USE)</value>
        </EnumeratedType>
        <EnumeratedType>
          <!-- Clone for Ukraine::USE -->
          <string>Ukrainian stock exchange</string>
          <value>QuantLib::Ukraine(QuantLib::Ukraine::USE)</value>
        </EnumeratedType>
        <EnumeratedType>
          <string>UnitedKingdom::Exchange</string>
          <value>QuantLib::UnitedKingdom(QuantLib::UnitedKingdom::Exchange)</value>
        </EnumeratedType>
        <EnumeratedType>
          <!-- Clone for UnitedKingdom::Exchange -->
          <string>London stock exchange</string>
          <value>QuantLib::UnitedKingdom(QuantLib::UnitedKingdom::Exchange)</value>
        </EnumeratedType>
        <EnumeratedType>
          <!-- Clone for UnitedKingdom::Exchange -->
          <string>LONDON</string>
          <value>QuantLib::UnitedKingdom(QuantLib::UnitedKingdom::Exchange)</value>
        </EnumeratedType>
        <EnumeratedType>
          <!-- Clone for UnitedKingdom::Exchange -->
          <string>GBP</string>
          <value>QuantLib::UnitedKingdom(QuantLib::UnitedKingdom::Exchange)</value>
        </EnumeratedType>
        <EnumeratedType>
          <string>UnitedKingdom::Metals</string>
          <value>QuantLib::UnitedKingdom(QuantLib::UnitedKingdom::Metals)</value>
        </EnumeratedType>
        <EnumeratedType>
          <!-- Clone for UnitedKingdom::Metals -->
          <string>London metals exchange</string>
          <value>QuantLib::UnitedKingdom(QuantLib::UnitedKingdom::Metals)</value>
        </EnumeratedType>
        <EnumeratedType>
          <string>UnitedKingdom::Settlement</string>
          <value>QuantLib::UnitedKingdom(QuantLib::UnitedKingdom::Settlement)</value>
        </EnumeratedType>
        <EnumeratedType>
          <!-- Clone for UnitedKingdom::Settlement -->
          <string>UK settlement</string>
          <value>QuantLib::UnitedKingdom(QuantLib::UnitedKingdom::Settlement)</value>
        </EnumeratedType>
        <EnumeratedType>
          <string>UnitedStates::GovernmentBond</string>
          <value>QuantLib::UnitedStates(QuantLib::UnitedStates::GovernmentBond)</value>
        </EnumeratedType>
        <EnumeratedType>
          <!-- Clone for UnitedStates::GovernmentBond -->
          <string>US government bond market</string>
          <value>QuantLib::UnitedStates(QuantLib::UnitedStates::GovernmentBond)</value>
        </EnumeratedType>
        <EnumeratedType>
          <string>UnitedStates::NERC</string>
          <value>QuantLib::UnitedStates(QuantLib::UnitedStates::NERC)</value>
        </EnumeratedType>
        <EnumeratedType>
          <!-- Clone for UnitedStates::NERC -->
          <string>North American Energy Reliability Council</string>
          <value>QuantLib::UnitedStates(QuantLib::UnitedStates::NERC)</value>
        </EnumeratedType>
        <EnumeratedType>
          <string>UnitedStates::NYSE</string>
          <value>QuantLib::UnitedStates(QuantLib::UnitedStates::NYSE)</value>
        </EnumeratedType>
        <EnumeratedType>
          <!-- Clone for UnitedStates::NYSE -->
          <string>New York stock exchange</string>
          <value>QuantLib::UnitedStates(QuantLib::UnitedStates::NYSE)</value>
        </EnumeratedType>
        <EnumeratedType>
          <string>UnitedStates::Settlement</string>
          <value>QuantLib::UnitedStates(QuantLib::UnitedStates::Settlement)</value>
        </EnumeratedType>
        <EnumeratedType>
          <!-- Clone for UnitedStates::Settlement -->
          <string>US settlement</string>
          <value>QuantLib::UnitedStates(QuantLib::UnitedStates::Settlement)</value>
        </EnumeratedType>
        <EnumeratedType>
          <string>WeekendsOnly</string>
          <value>QuantLib::WeekendsOnly()</value>
        </EnumeratedType>
      </EnumeratedTypes>
    </EnumeratedTypeGroup>

    <EnumeratedTypeGroup type='QuantLib::DayCounter'>
      <includeFile>oh/enumerations/typefactory.hpp</includeFile>
      <constructor>false</constructor>
      <EnumeratedTypes>

        <EnumeratedType>
          <string>DayCounter</string>
          <value>QuantLib::DayCounter()</value>
        </EnumeratedType>
        <EnumeratedType>
          <string>NoDayCounter</string>
          <value>QuantLib::DayCounter()</value>
        </EnumeratedType>

        <!-- ISDA 2000 Definition Annex Article 4 Section 4.16 (b) -->
        <EnumeratedType>
          <string>Actual/365 (Fixed)</string>
          <value>QuantLib::Actual365Fixed()</value>
        </EnumeratedType>
        <EnumeratedType>
          <string>Act/365 (Fixed)</string>
          <value>QuantLib::Actual365Fixed()</value>
        </EnumeratedType>
        <EnumeratedType>
          <string>A/365 (Fixed)</string>
          <value>QuantLib::Actual365Fixed()</value>
        </EnumeratedType>
        <EnumeratedType>
          <string>A/365F</string>
          <value>QuantLib::Actual365Fixed()</value>
        </EnumeratedType>

        <!-- ISDA 2000 Definition Annex Article 4 Section 4.16 (a) -->
        <EnumeratedType>
          <string>1/1</string>
          <value>QuantLib::OneDayCounter()</value>
        </EnumeratedType>

        <!-- ISDA 2000 Definition Annex Article 4 Section 4.16 (c) -->
        <EnumeratedType>
          <string>Actual/Actual (ISDA)</string>
          <value>QuantLib::ActualActual(QuantLib::ActualActual::ISDA)</value>
        </EnumeratedType>
        <EnumeratedType>
          <string>Actual/Actual</string>
          <value>QuantLib::ActualActual(QuantLib::ActualActual::ISDA)</value>
        </EnumeratedType>
        <EnumeratedType>
          <string>Actual/365</string>
          <value>QuantLib::ActualActual(QuantLib::ActualActual::ISDA)</value>
        </EnumeratedType>
        <EnumeratedType>
          <string>Act/365</string>
          <value>QuantLib::ActualActual(QuantLib::ActualActual::ISDA)</value>
        </EnumeratedType>
        <EnumeratedType>
          <string>A/365</string>
          <value>QuantLib::ActualActual(QuantLib::ActualActual::ISDA)</value>
        </EnumeratedType>
        <EnumeratedType>
          <string>Act/Act</string>
          <value>QuantLib::ActualActual(QuantLib::ActualActual::ISDA)</value>
        </EnumeratedType>

        <!-- ISDA 2000 Definition Annex Article 4 Section 4.16 (d) -->
        <EnumeratedType>
          <string>Actual/360</string>
          <value>QuantLib::Actual360()</value>
        </EnumeratedType>
        <EnumeratedType>
          <string>Act/360</string>
          <value>QuantLib::Actual360()</value>
        </EnumeratedType>
        <EnumeratedType>
          <string>A/360</string>
          <value>QuantLib::Actual360()</value>
        </EnumeratedType>

        <!-- ISDA 2000 Definition Annex Article 4 Section 4.16 (e) -->
        <EnumeratedType>
          <string>30/360 (Bond Basis)</string>
          <value>QuantLib::Thirty360(QuantLib::Thirty360::BondBasis)</value>
        </EnumeratedType>
        <EnumeratedType>
          <string>Bond Basis</string>
          <value>QuantLib::Thirty360(QuantLib::Thirty360::BondBasis)</value>
        </EnumeratedType>
        <EnumeratedType>
          <string>30/360</string>
          <value>QuantLib::Thirty360(QuantLib::Thirty360::BondBasis)</value>
        </EnumeratedType>
        <EnumeratedType>
          <string>360/360</string>
          <value>QuantLib::Thirty360(QuantLib::Thirty360::BondBasis)</value>
        </EnumeratedType>

        <!-- ISDA 2000 Definition Annex Article 4 Section 4.16 (f) -->
        <EnumeratedType>
          <string>30/360 (Eurobond Basis)</string>
          <value>QuantLib::Thirty360(QuantLib::Thirty360::EurobondBasis)</value>
        </EnumeratedType>
        <EnumeratedType>
          <string>Eurobond Basis</string>
          <value>QuantLib::Thirty360(QuantLib::Thirty360::EurobondBasis)</value>
        </EnumeratedType>
        <EnumeratedType>
          <string>30E/360</string>
          <value>QuantLib::Thirty360(QuantLib::Thirty360::EurobondBasis)</value>
        </EnumeratedType>
        <EnumeratedType>
          <string>30E/360 (Eurobond Basis)</string>
          <value>QuantLib::Thirty360(QuantLib::Thirty360::EurobondBasis)</value>
        </EnumeratedType>

        <!-- NON-ISDA  -->
        <EnumeratedType>
          <string>Actual/Actual (ISMA)</string>
          <value>QuantLib::ActualActual(QuantLib::ActualActual::ISMA)</value>
        </EnumeratedType>
        <EnumeratedType>
          <string>Actual/Actual (Bond)</string>
          <value>QuantLib::ActualActual(QuantLib::ActualActual::ISMA)</value>
        </EnumeratedType>

        <!-- NON-ISDA -->
        <EnumeratedType>
          <string>Actual/Actual (AFB)</string>
          <value>QuantLib::ActualActual(QuantLib::ActualActual::AFB)</value>
        </EnumeratedType>
        <EnumeratedType>
          <string>Actual/Actual (Euro)</string>
          <value>QuantLib::ActualActual(QuantLib::ActualActual::AFB)</value>
        </EnumeratedType>

        <!-- NON-ISDA -->
        <EnumeratedType>
          <string>30/360 (Italian)</string>
          <value>QuantLib::Thirty360(QuantLib::Thirty360::Italian)</value>
        </EnumeratedType>

        <!-- NON-ISDA -->
        <EnumeratedType>
          <string>Actual/365 (No Leap)</string>
          <value>QuantLib::Actual365NoLeap()</value>
        </EnumeratedType>
        <EnumeratedType>
          <string>Actual/365 (JGB)</string>
          <value>QuantLib::Actual365NoLeap()</value>
        </EnumeratedType>
        <EnumeratedType>
          <string>Act/365 (NL)</string>
          <value>QuantLib::Actual365NoLeap()</value>
        </EnumeratedType>
        <EnumeratedType>
          <string>NL/365</string>
          <value>QuantLib::Actual365NoLeap()</value>
        </EnumeratedType>

        <!-- NON-ISDA QuantLib specific -->
        <EnumeratedType>
          <string>Simple</string>
          <value>QuantLib::SimpleDayCounter()</value>
        </EnumeratedType>

        <!-- Strings specific for receiving Murex exports-->
        <EnumeratedType>
          <string>LIN 30/360</string>
          <value>QuantLib::Thirty360(QuantLib::Thirty360::EurobondBasis)</value>
        </EnumeratedType>
        <EnumeratedType>
          <string>LIN ACT/360</string>
          <value>QuantLib::Actual360()</value>
        </EnumeratedType>
        <EnumeratedType>
          <string>LIN ACT/365</string>
          <value>QuantLib::Actual365Fixed()</value>
        </EnumeratedType>
        <EnumeratedType>
          <string>LIN ACT/ACT</string>
          <value>QuantLib::ActualActual(QuantLib::ActualActual::AFB)</value>
        </EnumeratedType>
        <EnumeratedType>
          <string>LIN ACTACT ISDA</string>
          <value>QuantLib::ActualActual(QuantLib::ActualActual::ISDA)</value>
        </EnumeratedType>
        <EnumeratedType>
          <string>LIN ACTACT ISMA</string>
          <value>QuantLib::ActualActual(QuantLib::ActualActual::ISMA)</value>
        </EnumeratedType>


        <!-- Other? -->
        <EnumeratedType>
          <string>Business252</string>
          <value>QuantLib::Business252()</value>
        </EnumeratedType>

      </EnumeratedTypes>
    </EnumeratedTypeGroup>

    <EnumeratedTypeGroup type='QuantLib::BusinessDayConvention'>
      <includeFile>oh/enumerations/typefactory.hpp</includeFile>
      <constructor>true</constructor>
      <EnumeratedTypes>
        <EnumeratedType>
          <string>Following</string>
          <value>QuantLib::Following</value>
        </EnumeratedType>
        <EnumeratedType>
          <string>F</string>
          <value>QuantLib::Following</value>
        </EnumeratedType>
        <EnumeratedType>
          <string>Modified Following</string>
          <value>QuantLib::ModifiedFollowing</value>
        </EnumeratedType>
        <EnumeratedType>
          <string>MF</string>
          <value>QuantLib::ModifiedFollowing</value>
        </EnumeratedType>
        <EnumeratedType>
          <string>Half-Month Modified Following</string>
          <value>QuantLib::HalfMonthModifiedFollowing</value>
        </EnumeratedType>
        <EnumeratedType>
          <string>HMMF</string>
          <value>QuantLib::HalfMonthModifiedFollowing</value>
        </EnumeratedType>
        <EnumeratedType>
          <string>Preceding</string>
          <value>QuantLib::Preceding</value>
        </EnumeratedType>
        <EnumeratedType>
          <string>P</string>
          <value>QuantLib::Preceding</value>
        </EnumeratedType>
        <EnumeratedType>
          <string>Modified Preceding</string>
          <value>QuantLib::ModifiedPreceding</value>
        </EnumeratedType>
        <EnumeratedType>
          <string>MP</string>
          <value>QuantLib::ModifiedPreceding</value>
        </EnumeratedType>
        <EnumeratedType>
          <string>Unadjusted</string>
          <value>QuantLib::Unadjusted</value>
        </EnumeratedType>
        <!-- For Mgx export only -->
        <EnumeratedType>
          <string>Indifferent</string>
          <value>QuantLib::Unadjusted</value>
        </EnumeratedType>
        <EnumeratedType>
          <string>Nearest</string>
          <value>QuantLib::Nearest</value>
        </EnumeratedType>
        <EnumeratedType>
          <string>N</string>
          <value>QuantLib::Nearest</value>
        </EnumeratedType>
      </EnumeratedTypes>
    </EnumeratedTypeGroup>

    <EnumeratedTypeGroup type='QuantLib::Month'>
      <includeFile>oh/enumerations/typefactory.hpp</includeFile>
      <constructor>true</constructor>
      <EnumeratedTypes>
        <EnumeratedType>
          <string>January</string>
          <value>QuantLib::January</value>
        </EnumeratedType>
        <EnumeratedType>
          <string>February</string>
          <value>QuantLib::February</value>
        </EnumeratedType>
        <EnumeratedType>
          <string>March</string>
          <value>QuantLib::March</value>
        </EnumeratedType>
        <EnumeratedType>
          <string>April</string>
          <value>QuantLib::April</value>
        </EnumeratedType>
        <EnumeratedType>
          <string>May</string>
          <value>QuantLib::May</value>
        </EnumeratedType>
        <EnumeratedType>
          <string>June</string>
          <value>QuantLib::June</value>
        </EnumeratedType>
        <EnumeratedType>
          <string>July</string>
          <value>QuantLib::July</value>
        </EnumeratedType>
        <EnumeratedType>
          <string>August</string>
          <value>QuantLib::August</value>
        </EnumeratedType>
        <EnumeratedType>
          <string>September</string>
          <value>QuantLib::September</value>
        </EnumeratedType>
        <EnumeratedType>
          <string>October</string>
          <value>QuantLib::October</value>
        </EnumeratedType>
        <EnumeratedType>
          <string>November</string>
          <value>QuantLib::November</value>
        </EnumeratedType>
        <EnumeratedType>
          <string>December</string>
          <value>QuantLib::December</value>
        </EnumeratedType>

        <EnumeratedType>
          <string>Jan</string>
          <value>QuantLib::Jan</value>
        </EnumeratedType>
        <EnumeratedType>
          <string>Feb</string>
          <value>QuantLib::Feb</value>
        </EnumeratedType>
        <EnumeratedType>
          <string>Mar</string>
          <value>QuantLib::Mar</value>
        </EnumeratedType>
        <EnumeratedType>
          <string>Apr</string>
          <value>QuantLib::Apr</value>
        </EnumeratedType>
        <EnumeratedType>
          <string>Jun</string>
          <value>QuantLib::Jun</value>
        </EnumeratedType>
        <EnumeratedType>
          <string>Jul</string>
          <value>QuantLib::Jul</value>
        </EnumeratedType>
        <EnumeratedType>
          <string>Aug</string>
          <value>QuantLib::Aug</value>
        </EnumeratedType>
        <EnumeratedType>
          <string>Sep</string>
          <value>QuantLib::Sep</value>
        </EnumeratedType>
        <EnumeratedType>
          <string>Oct</string>
          <value>QuantLib::Oct</value>
        </EnumeratedType>
        <EnumeratedType>
          <string>Nov</string>
          <value>QuantLib::Nov</value>
        </EnumeratedType>
        <EnumeratedType>
          <string>Dec</string>
          <value>QuantLib::Dec</value>
        </EnumeratedType>

        <EnumeratedType>
          <string>1</string>
          <value>QuantLib::January</value>
        </EnumeratedType>
        <EnumeratedType>
          <string>2</string>
          <value>QuantLib::February</value>
        </EnumeratedType>
        <EnumeratedType>
          <string>3</string>
          <value>QuantLib::March</value>
        </EnumeratedType>
        <EnumeratedType>
          <string>4</string>
          <value>QuantLib::April</value>
        </EnumeratedType>
        <EnumeratedType>
          <string>5</string>
          <value>QuantLib::May</value>
        </EnumeratedType>
        <EnumeratedType>
          <string>6</string>
          <value>QuantLib::June</value>
        </EnumeratedType>
        <EnumeratedType>
          <string>7</string>
          <value>QuantLib::July</value>
        </EnumeratedType>
        <EnumeratedType>
          <string>8</string>
          <value>QuantLib::August</value>
        </EnumeratedType>
        <EnumeratedType>
          <string>9</string>
          <value>QuantLib::September</value>
        </EnumeratedType>
        <EnumeratedType>
          <string>10</string>
          <value>QuantLib::October</value>
        </EnumeratedType>
        <EnumeratedType>
          <string>11</string>
          <value>QuantLib::November</value>
        </EnumeratedType>
        <EnumeratedType>
          <string>12</string>
          <value>QuantLib::December</value>
        </EnumeratedType>

      </EnumeratedTypes>
    </EnumeratedTypeGroup>

    <EnumeratedTypeGroup type='QuantLib::Weekday'>
      <includeFile>oh/enumerations/typefactory.hpp</includeFile>
      <constructor>true</constructor>
      <EnumeratedTypes>
        <EnumeratedType>
          <string>Monday</string>
          <value>QuantLib::Monday</value>
        </EnumeratedType>
        <EnumeratedType>
          <string>Tuesday</string>
          <value>QuantLib::Tuesday</value>
        </EnumeratedType>
        <EnumeratedType>
          <string>Wednesday</string>
          <value>QuantLib::Wednesday</value>
        </EnumeratedType>
        <EnumeratedType>
          <string>Thursday</string>
          <value>QuantLib::Thursday</value>
        </EnumeratedType>
        <EnumeratedType>
          <string>Friday</string>
          <value>QuantLib::Friday</value>
        </EnumeratedType>
        <EnumeratedType>
          <string>Saturday</string>
          <value>QuantLib::Saturday</value>
        </EnumeratedType>
        <EnumeratedType>
          <string>Sunday</string>
          <value>QuantLib::Sunday</value>
        </EnumeratedType>

        <EnumeratedType>
          <string>Mon</string>
          <value>QuantLib::Mon</value>
        </EnumeratedType>
        <EnumeratedType>
          <string>Tue</string>
          <value>QuantLib::Tue</value>
        </EnumeratedType>
        <EnumeratedType>
          <string>Wed</string>
          <value>QuantLib::Wed</value>
        </EnumeratedType>
        <EnumeratedType>
          <string>Thu</string>
          <value>QuantLib::Thu</value>
        </EnumeratedType>
        <EnumeratedType>
          <string>Fri</string>
          <value>QuantLib::Fri</value>
        </EnumeratedType>
        <EnumeratedType>
          <string>Sat</string>
          <value>QuantLib::Sat</value>
        </EnumeratedType>
        <EnumeratedType>
          <string>Sun</string>
          <value>QuantLib::Sun</value>
        </EnumeratedType>
      </EnumeratedTypes>
    </EnumeratedTypeGroup>

    <EnumeratedTypeGroup type='QuantLib::Currency'>
      <includeFile>oh/enumerations/typefactory.hpp</includeFile>
      <constructor>false</constructor>
      <EnumeratedTypes>

        <EnumeratedType>
          <string>Currency</string>
          <value>QuantLib::Currency()</value>
        </EnumeratedType>
        <EnumeratedType>
          <string>NoCurrency</string>
          <value>QuantLib::Currency()</value>
        </EnumeratedType>

        <EnumeratedType>
          <string>ARS</string>
          <value>QuantLib::ARSCurrency()</value>
        </EnumeratedType>
        <EnumeratedType>
          <string>ATS</string>
          <value>QuantLib::ATSCurrency()</value>
        </EnumeratedType>
        <EnumeratedType>
          <string>AUD</string>
          <value>QuantLib::AUDCurrency()</value>
        </EnumeratedType>
        <EnumeratedType>
          <string>BDT</string>
          <value>QuantLib::BDTCurrency()</value>
        </EnumeratedType>
        <EnumeratedType>
          <string>BEF</string>
          <value>QuantLib::BEFCurrency()</value>
        </EnumeratedType>
        <EnumeratedType>
          <string>BGL</string>
          <value>QuantLib::BGLCurrency()</value>
        </EnumeratedType>
        <EnumeratedType>
          <string>BRL</string>
          <value>QuantLib::BRLCurrency()</value>
        </EnumeratedType>
        <EnumeratedType>
          <string>BYR</string>
          <value>QuantLib::BYRCurrency()</value>
        </EnumeratedType>
        <EnumeratedType>
          <string>CAD</string>
          <value>QuantLib::CADCurrency()</value>
        </EnumeratedType>
        <EnumeratedType>
          <string>CHF</string>
          <value>QuantLib::CHFCurrency()</value>
        </EnumeratedType>
        <EnumeratedType>
          <string>CLP</string>
          <value>QuantLib::CLPCurrency()</value>
        </EnumeratedType>
        <EnumeratedType>
          <string>CNY</string>
          <value>QuantLib::CNYCurrency()</value>
        </EnumeratedType>
        <EnumeratedType>
          <string>COP</string>
          <value>QuantLib::COPCurrency()</value>
        </EnumeratedType>
        <EnumeratedType>
          <string>CYP</string>
          <value>QuantLib::CYPCurrency()</value>
        </EnumeratedType>
        <EnumeratedType>
          <string>CZK</string>
          <value>QuantLib::CZKCurrency()</value>
        </EnumeratedType>
        <EnumeratedType>
          <string>DEM</string>
          <value>QuantLib::DEMCurrency()</value>
        </EnumeratedType>
        <EnumeratedType>
          <string>DKK</string>
          <value>QuantLib::DKKCurrency()</value>
        </EnumeratedType>
        <EnumeratedType>
          <string>EEK</string>
          <value>QuantLib::EEKCurrency()</value>
        </EnumeratedType>
        <EnumeratedType>
          <string>ESP</string>
          <value>QuantLib::ESPCurrency()</value>
        </EnumeratedType>
        <EnumeratedType>
          <string>EUR</string>
          <value>QuantLib::EURCurrency()</value>
        </EnumeratedType>
        <EnumeratedType>
          <string>FIM</string>
          <value>QuantLib::FIMCurrency()</value>
        </EnumeratedType>
        <EnumeratedType>
          <string>FRF</string>
          <value>QuantLib::FRFCurrency()</value>
        </EnumeratedType>
        <EnumeratedType>
          <string>GBP</string>
          <value>QuantLib::GBPCurrency()</value>
        </EnumeratedType>
        <EnumeratedType>
          <string>GRD</string>
          <value>QuantLib::GRDCurrency()</value>
        </EnumeratedType>
        <EnumeratedType>
          <string>HKD</string>
          <value>QuantLib::HKDCurrency()</value>
        </EnumeratedType>
        <EnumeratedType>
          <string>HUF</string>
          <value>QuantLib::HUFCurrency()</value>
        </EnumeratedType>
        <EnumeratedType>
          <string>IDR</string>
          <value>QuantLib::IDRCurrency()</value>
        </EnumeratedType>
        <EnumeratedType>
          <string>IEP</string>
          <value>QuantLib::IEPCurrency()</value>
        </EnumeratedType>
        <EnumeratedType>
          <string>ILS</string>
          <value>QuantLib::ILSCurrency()</value>
        </EnumeratedType>
        <EnumeratedType>
          <string>INR</string>
          <value>QuantLib::INRCurrency()</value>
        </EnumeratedType>
        <EnumeratedType>
          <string>IQD</string>
          <value>QuantLib::IQDCurrency()</value>
        </EnumeratedType>
        <EnumeratedType>
          <string>IRR</string>
          <value>QuantLib::IRRCurrency()</value>
        </EnumeratedType>
        <EnumeratedType>
          <string>ISK</string>
          <value>QuantLib::ISKCurrency()</value>
        </EnumeratedType>
        <EnumeratedType>
          <string>ITL</string>
          <value>QuantLib::ITLCurrency()</value>
        </EnumeratedType>
        <EnumeratedType>
          <string>JPY</string>
          <value>QuantLib::JPYCurrency()</value>
        </EnumeratedType>
        <EnumeratedType>
          <string>KRW</string>
          <value>QuantLib::KRWCurrency()</value>
        </EnumeratedType>
        <EnumeratedType>
          <string>KWD</string>
          <value>QuantLib::KWDCurrency()</value>
        </EnumeratedType>
        <EnumeratedType>
          <string>LTL</string>
          <value>QuantLib::LTLCurrency()</value>
        </EnumeratedType>
        <EnumeratedType>
          <string>LUF</string>
          <value>QuantLib::LUFCurrency()</value>
        </EnumeratedType>
        <EnumeratedType>
          <string>LVL</string>
          <value>QuantLib::LVLCurrency()</value>
        </EnumeratedType>
        <EnumeratedType>
          <string>MTL</string>
          <value>QuantLib::MTLCurrency()</value>
        </EnumeratedType>
        <EnumeratedType>
          <string>MXN</string>
          <value>QuantLib::MXNCurrency()</value>
        </EnumeratedType>
        <EnumeratedType>
          <string>MYR</string>
          <value>QuantLib::MYRCurrency()</value>
        </EnumeratedType>
        <EnumeratedType>
          <string>NLG</string>
          <value>QuantLib::NLGCurrency()</value>
        </EnumeratedType>
        <EnumeratedType>
          <string>NOK</string>
          <value>QuantLib::NOKCurrency()</value>
        </EnumeratedType>
        <EnumeratedType>
          <string>NPR</string>
          <value>QuantLib::NPRCurrency()</value>
        </EnumeratedType>
        <EnumeratedType>
          <string>NZD</string>
          <value>QuantLib::NZDCurrency()</value>
        </EnumeratedType>
        <EnumeratedType>
          <string>PEH</string>
          <value>QuantLib::PEHCurrency()</value>
        </EnumeratedType>
        <EnumeratedType>
          <string>PEI</string>
          <value>QuantLib::PEICurrency()</value>
        </EnumeratedType>
        <EnumeratedType>
          <string>PEN</string>
          <value>QuantLib::PENCurrency()</value>
        </EnumeratedType>
        <EnumeratedType>
          <string>PKR</string>
          <value>QuantLib::PKRCurrency()</value>
        </EnumeratedType>
        <EnumeratedType>
          <string>PLN</string>
          <value>QuantLib::PLNCurrency()</value>
        </EnumeratedType>
        <EnumeratedType>
          <string>PTE</string>
          <value>QuantLib::PTECurrency()</value>
        </EnumeratedType>
        <EnumeratedType>
          <string>ROL</string>
          <value>QuantLib::ROLCurrency()</value>
        </EnumeratedType>
        <EnumeratedType>
          <string>RON</string>
          <value>QuantLib::RONCurrency()</value>
        </EnumeratedType>
        <EnumeratedType>
          <string>RUB</string>
          <value>QuantLib::RUBCurrency()</value>
        </EnumeratedType>
        <EnumeratedType>
          <string>SAR</string>
          <value>QuantLib::SARCurrency()</value>
        </EnumeratedType>
        <EnumeratedType>
          <string>SEK</string>
          <value>QuantLib::SEKCurrency()</value>
        </EnumeratedType>
        <EnumeratedType>
          <string>SGD</string>
          <value>QuantLib::SGDCurrency()</value>
        </EnumeratedType>
        <EnumeratedType>
          <string>SIT</string>
          <value>QuantLib::SITCurrency()</value>
        </EnumeratedType>
        <EnumeratedType>
          <string>SKK</string>
          <value>QuantLib::SKKCurrency()</value>
        </EnumeratedType>
        <EnumeratedType>
          <string>THB</string>
          <value>QuantLib::THBCurrency()</value>
        </EnumeratedType>
        <EnumeratedType>
          <string>TRL</string>
          <value>QuantLib::TRLCurrency()</value>
        </EnumeratedType>
        <EnumeratedType>
          <string>TRY</string>
          <value>QuantLib::TRYCurrency()</value>
        </EnumeratedType>
        <EnumeratedType>
          <string>TTD</string>
          <value>QuantLib::TTDCurrency()</value>
        </EnumeratedType>
        <EnumeratedType>
          <string>TWD</string>
          <value>QuantLib::TWDCurrency()</value>
        </EnumeratedType>
        <EnumeratedType>
          <string>USD</string>
          <value>QuantLib::USDCurrency()</value>
        </EnumeratedType>
        <EnumeratedType>
          <string>VEB</string>
          <value>QuantLib::VEBCurrency()</value>
        </EnumeratedType>
        <EnumeratedType>
          <string>VND</string>
          <value>QuantLib::VNDCurrency()</value>
        </EnumeratedType>
        <EnumeratedType>
          <string>ZAR</string>
          <value>QuantLib::ZARCurrency()</value>
        </EnumeratedType>
      </EnumeratedTypes>
    </EnumeratedTypeGroup>

    <EnumeratedTypeGroup type='QuantLib::Compounding'>
      <includeFile>oh/enumerations/typefactory.hpp</includeFile>
      <constructor>true</constructor>
      <EnumeratedTypes>
        <EnumeratedType>
          <string>Continuous</string>
          <value>QuantLib::Continuous</value>
        </EnumeratedType>
        <EnumeratedType>
          <string>Simple</string>
          <value>QuantLib::Simple</value>
        </EnumeratedType>
        <EnumeratedType>
          <string>Compounded</string>
          <value>QuantLib::Compounded</value>
        </EnumeratedType>
        <EnumeratedType>
          <string>SimpleThenCompounded</string>
          <value>QuantLib::SimpleThenCompounded</value>
        </EnumeratedType>
      </EnumeratedTypes>
    </EnumeratedTypeGroup>

    <EnumeratedTypeGroup type='QuantLib::Duration::Type'>
      <includeFile>oh/enumerations/typefactory.hpp</includeFile>
      <constructor>true</constructor>
      <EnumeratedTypes>
        <EnumeratedType>
          <string>Simple</string>
          <value>QuantLib::Duration::Simple</value>
        </EnumeratedType>
        <EnumeratedType>
          <string>Macaulay</string>
          <value>QuantLib::Duration::Macaulay</value>
        </EnumeratedType>
        <EnumeratedType>
          <string>Modified</string>
          <value>QuantLib::Duration::Modified</value>
        </EnumeratedType>
      </EnumeratedTypes>
    </EnumeratedTypeGroup>

    <EnumeratedTypeGroup type='QuantLib::PriceType'>
      <includeFile>oh/enumerations/typefactory.hpp</includeFile>
      <constructor>true</constructor>
      <EnumeratedTypes>
        <EnumeratedType>
          <string>Bid</string>
          <value>QuantLib::Bid</value>
        </EnumeratedType>
        <EnumeratedType>
          <string>Ask</string>
          <value>QuantLib::Ask</value>
        </EnumeratedType>
        <EnumeratedType>
          <string>Last</string>
          <value>QuantLib::Last</value>
        </EnumeratedType>
        <EnumeratedType>
          <string>Close</string>
          <value>QuantLib::Close</value>
        </EnumeratedType>
        <EnumeratedType>
          <string>Mid</string>
          <value>QuantLib::Mid</value>
        </EnumeratedType>
        <EnumeratedType>
          <string>Mid Equivalent</string>
          <value>QuantLib::MidEquivalent</value>
        </EnumeratedType>
        <EnumeratedType>
          <string>Mid Safe</string>
          <value>QuantLib::MidSafe</value>
        </EnumeratedType>
      </EnumeratedTypes>
    </EnumeratedTypeGroup>

    <EnumeratedTypeGroup type='QuantLib::Position::Type'>
      <includeFile>oh/enumerations/typefactory.hpp</includeFile>
      <constructor>true</constructor>
      <EnumeratedTypes>
        <EnumeratedType>
          <string>Long</string>
          <value>QuantLib::Position::Long</value>
        </EnumeratedType>
        <EnumeratedType>
          <string>Short</string>
          <value>QuantLib::Position::Short</value>
        </EnumeratedType>
      </EnumeratedTypes>
    </EnumeratedTypeGroup>

    <EnumeratedTypeGroup type='QuantLib::Replication::Type'>
      <includeFile>oh/enumerations/typefactory.hpp</includeFile>
      <constructor>true</constructor>
      <EnumeratedTypes>
        <EnumeratedType>
          <string>Central</string>
          <value>QuantLib::Replication::Central</value>
        </EnumeratedType>
        <EnumeratedType>
          <string>Sub</string>
          <value>QuantLib::Replication::Sub</value>
        </EnumeratedType>
        <EnumeratedType>
          <string>Super</string>
          <value>QuantLib::Replication::Super</value>
        </EnumeratedType>
      </EnumeratedTypes>
    </EnumeratedTypeGroup>

    <EnumeratedTypeGroup type='QuantLib::Average::Type'>
      <includeFile>oh/enumerations/typefactory.hpp</includeFile>
      <constructor>true</constructor>
      <EnumeratedTypes>
        <EnumeratedType>
          <string>Arithmetic</string>
          <value>QuantLib::Average::Arithmetic</value>
        </EnumeratedType>
        <EnumeratedType>
          <string>Geometric</string>
          <value>QuantLib::Average::Geometric</value>
        </EnumeratedType>
      </EnumeratedTypes>
    </EnumeratedTypeGroup>

    <EnumeratedTypeGroup type='QuantLib::Barrier::Type'>
      <includeFile>oh/enumerations/typefactory.hpp</includeFile>
      <constructor>true</constructor>
      <EnumeratedTypes>
        <EnumeratedType>
          <string>DownIn</string>
          <value>QuantLib::Barrier::DownIn</value>
        </EnumeratedType>
        <EnumeratedType>
          <string>DownOut</string>
          <value>QuantLib::Barrier::DownOut</value>
        </EnumeratedType>
        <EnumeratedType>
          <string>UpIn</string>
          <value>QuantLib::Barrier::UpIn</value>
        </EnumeratedType>
        <EnumeratedType>
          <string>UpOut</string>
          <value>QuantLib::Barrier::UpOut</value>
        </EnumeratedType>
      </EnumeratedTypes>
    </EnumeratedTypeGroup>

    <EnumeratedTypeGroup type='QuantLib::VanillaSwap::Type'>
      <includeFile>oh/enumerations/typefactory.hpp</includeFile>
      <constructor>true</constructor>
      <EnumeratedTypes>
        <EnumeratedType>
          <string>Payer</string>
          <value>QuantLib::VanillaSwap::Payer</value>
        </EnumeratedType>
        <EnumeratedType>
          <string>Receiver</string>
          <value>QuantLib::VanillaSwap::Receiver</value>
        </EnumeratedType>
      </EnumeratedTypes>
    </EnumeratedTypeGroup>

<<<<<<< HEAD
    <EnumeratedTypeGroup type='QuantLib::FuturesType'>
=======
    <EnumeratedTypeGroup type='QuantLib::Futures::Type'>
>>>>>>> 9b9f80ef
      <includeFile>oh/enumerations/typefactory.hpp</includeFile>
      <constructor>true</constructor>
      <EnumeratedTypes>
        <EnumeratedType>
          <string>IMM</string>
<<<<<<< HEAD
          <value>QuantLib::IMM</value>
        </EnumeratedType>
        <EnumeratedType>
          <string>ASX</string>
          <value>QuantLib::ASX</value>
=======
          <value>QuantLib::Futures::IMM</value>
        </EnumeratedType>
        <EnumeratedType>
          <string>ASX</string>
          <value>QuantLib::Futures::ASX</value>
>>>>>>> 9b9f80ef
        </EnumeratedType>
      </EnumeratedTypes>
    </EnumeratedTypeGroup>

    <!--RL ADD 2010-07-15-->
    <EnumeratedTypeGroup type='QuantLib::Protection::Side'>
      <includeFile>oh/enumerations/typefactory.hpp</includeFile>
      <constructor>true</constructor>
      <EnumeratedTypes>
        <EnumeratedType>
          <string>Buyer</string>
          <value>QuantLib::Protection::Buyer</value>
        </EnumeratedType>
        <EnumeratedType>
          <string>Seller</string>
          <value>QuantLib::Protection::Seller</value>
        </EnumeratedType>
      </EnumeratedTypes>
    </EnumeratedTypeGroup>

    <EnumeratedTypeGroup type='QuantLib::OvernightIndexedSwap::Type'>
      <includeFile>oh/enumerations/typefactory.hpp</includeFile>
      <constructor>true</constructor>
      <EnumeratedTypes>
        <EnumeratedType>
          <string>Payer</string>
          <value>QuantLib::OvernightIndexedSwap::Payer</value>
        </EnumeratedType>
        <EnumeratedType>
          <string>Receiver</string>
          <value>QuantLib::OvernightIndexedSwap::Receiver</value>
        </EnumeratedType>
      </EnumeratedTypes>
    </EnumeratedTypeGroup>

    <EnumeratedTypeGroup type='QuantLib::Option::Type'>
      <includeFile>oh/enumerations/typefactory.hpp</includeFile>
      <constructor>true</constructor>
      <EnumeratedTypes>
        <EnumeratedType>
          <string>Call</string>
          <value>QuantLib::Option::Call</value>
        </EnumeratedType>
        <EnumeratedType>
          <string>Put</string>
          <value>QuantLib::Option::Put</value>
        </EnumeratedType>
      </EnumeratedTypes>
    </EnumeratedTypeGroup>

    <EnumeratedTypeGroup type='QuantLib::CapFloor::Type'>
      <includeFile>oh/enumerations/typefactory.hpp</includeFile>
      <constructor>true</constructor>
      <EnumeratedTypes>
        <EnumeratedType>
          <string>Cap</string>
          <value>QuantLib::CapFloor::Cap</value>
        </EnumeratedType>
        <EnumeratedType>
          <string>Floor</string>
          <value>QuantLib::CapFloor::Floor</value>
        </EnumeratedType>
        <EnumeratedType>
          <string>Collar</string>
          <value>QuantLib::CapFloor::Collar</value>
        </EnumeratedType>
      </EnumeratedTypes>
    </EnumeratedTypeGroup>

    <EnumeratedTypeGroup type='QuantLib::Settlement::Type'>
      <includeFile>oh/enumerations/typefactory.hpp</includeFile>
      <constructor>true</constructor>
      <EnumeratedTypes>
        <EnumeratedType>
          <string>Physical</string>
          <value>QuantLib::Settlement::Physical</value>
        </EnumeratedType>
        <EnumeratedType>
          <string>Cash</string>
          <value>QuantLib::Settlement::Cash</value>
        </EnumeratedType>
      </EnumeratedTypes>
    </EnumeratedTypeGroup>

    <EnumeratedTypeGroup type='QuantLib::GFunctionFactory::YieldCurveModel'>
      <includeFile>oh/enumerations/typefactory.hpp</includeFile>
      <constructor>true</constructor>
      <EnumeratedTypes>
        <EnumeratedType>
          <string>NonParallelShifts</string>
          <value>QuantLib::GFunctionFactory::NonParallelShifts</value>
        </EnumeratedType>
        <EnumeratedType>
          <string>Standard</string>
          <value>QuantLib::GFunctionFactory::Standard</value>
        </EnumeratedType>
        <EnumeratedType>
          <string>ExactYield</string>
          <value>QuantLib::GFunctionFactory::ExactYield</value>
        </EnumeratedType>
        <EnumeratedType>
          <string>ParallelShifts</string>
          <value>QuantLib::GFunctionFactory::ParallelShifts</value>
        </EnumeratedType>
      </EnumeratedTypes>
    </EnumeratedTypeGroup>

    <EnumeratedTypeGroup type='QuantLib::CmsMarketCalibration::CalibrationType'>
      <includeFile>oh/enumerations/typefactory.hpp</includeFile>
      <constructor>true</constructor>
      <EnumeratedTypes>
        <EnumeratedType>
          <string>OnSpread</string>
          <value>QuantLib::CmsMarketCalibration::OnSpread</value>
        </EnumeratedType>
        <EnumeratedType>
          <string>OnPrice</string>
          <value>QuantLib::CmsMarketCalibration::OnPrice</value>
        </EnumeratedType>
        <EnumeratedType>
          <string>OnForwardPrice</string>
          <value>QuantLib::CmsMarketCalibration::OnForwardCmsPrice</value>
        </EnumeratedType>
      </EnumeratedTypes>
    </EnumeratedTypeGroup>

    <EnumeratedTypeGroup type='QuantLibAddin::RateHelper::DepoInclusionCriteria'>
      <includeFile>oh/enumerations/typefactory.hpp</includeFile>
      <constructor>true</constructor>
      <EnumeratedTypes>
        <EnumeratedType>
          <string>AllDepos</string>
          <value>QuantLibAddin::RateHelper::AllDepos</value>
        </EnumeratedType>
        <EnumeratedType>
          <string>DeposBeforeFirstFuturesStartDate</string>
          <value>QuantLibAddin::RateHelper::DeposBeforeFirstFuturesStartDate</value>
        </EnumeratedType>
        <EnumeratedType>
          <string>DeposBeforeFirstFuturesStartDatePlusOne</string>
          <value>QuantLibAddin::RateHelper::DeposBeforeFirstFuturesStartDatePlusOne</value>
        </EnumeratedType>
        <EnumeratedType>
          <string>DeposBeforeFirstFuturesExpiryDate</string>
          <value>QuantLibAddin::RateHelper::DeposBeforeFirstFuturesExpiryDate</value>
        </EnumeratedType>
      </EnumeratedTypes>
    </EnumeratedTypeGroup>

    <EnumeratedTypeGroup type='QuantLibAddin::SwapIndex::FixingType'>
      <includeFile>oh/enumerations/typefactory.hpp</includeFile>
      <constructor>true</constructor>
      <EnumeratedTypes>
        <EnumeratedType>
          <string>Isda</string>
          <value>QuantLibAddin::SwapIndex::Isda</value>
        </EnumeratedType>
        <EnumeratedType>
          <string>IsdaFixA</string>
          <value>QuantLibAddin::SwapIndex::IsdaFixA</value>
        </EnumeratedType>
        <EnumeratedType>
          <string>IsdaFixB</string>
          <value>QuantLibAddin::SwapIndex::IsdaFixB</value>
        </EnumeratedType>
        <EnumeratedType>
          <string>IfrFix</string>
          <value>QuantLibAddin::SwapIndex::IfrFix</value>
        </EnumeratedType>
        <EnumeratedType>
          <string>IsdaFixAm</string>
          <value>QuantLibAddin::SwapIndex::IsdaFixAm</value>
        </EnumeratedType>
        <EnumeratedType>
          <string>IsdaFixPm</string>
          <value>QuantLibAddin::SwapIndex::IsdaFixPm</value>
        </EnumeratedType>
      </EnumeratedTypes>
    </EnumeratedTypeGroup>

    <EnumeratedTypeGroup type='QuantLibAddin::InterpolatedYieldCurve::Traits'>
      <includeFile>qlo/yieldtermstructures.hpp</includeFile>
      <constructor>true</constructor>
      <EnumeratedTypes>
        <EnumeratedType>
          <string>Discount</string>
          <value>QuantLibAddin::InterpolatedYieldCurve::Discount</value>
        </EnumeratedType>
        <EnumeratedType>
          <string>ForwardRate</string>
          <value>QuantLibAddin::InterpolatedYieldCurve::ForwardRate</value>
        </EnumeratedType>
        <EnumeratedType>
          <string>ZeroYield</string>
          <value>QuantLibAddin::InterpolatedYieldCurve::ZeroYield</value>
        </EnumeratedType>
      </EnumeratedTypes>
    </EnumeratedTypeGroup>

    <EnumeratedTypeGroup type='QuantLibAddin::InterpolatedYieldCurve::Interpolator'>
      <includeFile>qlo/yieldtermstructures.hpp</includeFile>
      <constructor>true</constructor>
      <EnumeratedTypes>
        <EnumeratedType>
          <string>BackwardFlat</string>
          <value>QuantLibAddin::InterpolatedYieldCurve::BackwardFlat</value>
        </EnumeratedType>
        <EnumeratedType>
          <string>ForwardFlat</string>
          <value>QuantLibAddin::InterpolatedYieldCurve::ForwardFlat</value>
        </EnumeratedType>
        <EnumeratedType>
          <string>Linear</string>
          <value>QuantLibAddin::InterpolatedYieldCurve::Linear</value>
        </EnumeratedType>
        <EnumeratedType>
          <string>LogLinear</string>
          <value>QuantLibAddin::InterpolatedYieldCurve::LogLinear</value>
        </EnumeratedType>
        <EnumeratedType>
          <string>CubicNaturalSpline</string>
          <value>QuantLibAddin::InterpolatedYieldCurve::CubicNaturalSpline</value>
        </EnumeratedType>
        <EnumeratedType>
          <string>LogCubicNaturalSpline</string>
          <value>QuantLibAddin::InterpolatedYieldCurve::LogCubicNaturalSpline</value>
        </EnumeratedType>
        <EnumeratedType>
          <string>MonotonicCubicNaturalSpline</string>
          <value>QuantLibAddin::InterpolatedYieldCurve::MonotonicCubicNaturalSpline</value>
        </EnumeratedType>
        <EnumeratedType>
          <string>MonotonicLogCubicNaturalSpline</string>
          <value>QuantLibAddin::InterpolatedYieldCurve::MonotonicLogCubicNaturalSpline</value>
        </EnumeratedType>
        <EnumeratedType>
          <string>KrugerCubic</string>
          <value>QuantLibAddin::InterpolatedYieldCurve::KrugerCubic</value>
        </EnumeratedType>
        <EnumeratedType>
          <string>KrugerLogCubic</string>
          <value>QuantLibAddin::InterpolatedYieldCurve::KrugerLogCubic</value>
        </EnumeratedType>
        <EnumeratedType>
          <string>FritschButlandCubic</string>
          <value>QuantLibAddin::InterpolatedYieldCurve::FritschButlandCubic</value>
        </EnumeratedType>
        <EnumeratedType>
          <string>FritschButlandLogCubic</string>
          <value>QuantLibAddin::InterpolatedYieldCurve::FritschButlandLogCubic</value>
        </EnumeratedType>
        <EnumeratedType>
          <string>Parabolic</string>
          <value>QuantLibAddin::InterpolatedYieldCurve::Parabolic</value>
        </EnumeratedType>
        <EnumeratedType>
          <string>LogParabolic</string>
          <value>QuantLibAddin::InterpolatedYieldCurve::LogParabolic</value>
        </EnumeratedType>
        <EnumeratedType>
          <string>MonotonicParabolic</string>
          <value>QuantLibAddin::InterpolatedYieldCurve::MonotonicParabolic</value>
        </EnumeratedType>
        <EnumeratedType>
          <string>MonotonicLogParabolic</string>
          <value>QuantLibAddin::InterpolatedYieldCurve::MonotonicLogParabolic</value>
        </EnumeratedType>
      </EnumeratedTypes>
    </EnumeratedTypeGroup>

    <EnumeratedTypeGroup type='QuantLib::EndCriteria::Type'>
      <includeFile>oh/enumerations/typefactory.hpp</includeFile>
      <constructor>true</constructor>
      <EnumeratedTypes>
        <EnumeratedType>
          <string>StationaryPoint</string>
          <value>QuantLib::EndCriteria::StationaryPoint</value>
        </EnumeratedType>
        <EnumeratedType>
          <string>None</string>
          <value>QuantLib::EndCriteria::None</value>
        </EnumeratedType>
        <EnumeratedType>
          <string>MaxIterations</string>
          <value>QuantLib::EndCriteria::MaxIterations</value>
        </EnumeratedType>
        <EnumeratedType>
          <string>StationaryFunctionValue</string>
          <value>QuantLib::EndCriteria::StationaryFunctionValue</value>
        </EnumeratedType>
        <EnumeratedType>
          <string>StationaryFunctionAccuracy</string>
          <value>QuantLib::EndCriteria::StationaryFunctionAccuracy</value>
        </EnumeratedType>
        <EnumeratedType>
          <string>ZeroGradientNorm</string>
          <value>QuantLib::EndCriteria::ZeroGradientNorm</value>
        </EnumeratedType>
        <EnumeratedType>
          <string>Unknown</string>
          <value>QuantLib::EndCriteria::Unknown</value>
        </EnumeratedType>
      </EnumeratedTypes>
    </EnumeratedTypeGroup>

    <EnumeratedTypeGroup type='QuantLib::SalvagingAlgorithm::Type'>
      <includeFile>oh/enumerations/typefactory.hpp</includeFile>
      <constructor>true</constructor>
      <EnumeratedTypes>
        <EnumeratedType>
          <string>Spectral</string>
          <value>QuantLib::SalvagingAlgorithm::Spectral</value>
        </EnumeratedType>
        <EnumeratedType>
          <string>None</string>
          <value>QuantLib::SalvagingAlgorithm::None</value>
        </EnumeratedType>
        <EnumeratedType>
          <string>Hypersphere</string>
          <value>QuantLib::SalvagingAlgorithm::Hypersphere</value>
        </EnumeratedType>
        <EnumeratedType>
          <string>LowerDiagonal</string>
          <value>QuantLib::SalvagingAlgorithm::LowerDiagonal</value>
        </EnumeratedType>
        <EnumeratedType>
          <string>Higham</string>
          <value>QuantLib::SalvagingAlgorithm::Higham</value>
        </EnumeratedType>
      </EnumeratedTypes>
    </EnumeratedTypeGroup>

    <EnumeratedTypeGroup type='QuantLib::CubicInterpolation::BoundaryCondition'>
      <includeFile>oh/enumerations/typefactory.hpp</includeFile>
      <constructor>false</constructor>
      <EnumeratedTypes>
        <EnumeratedType>
          <string>SecondDerivative</string>
          <value>QuantLib::CubicInterpolation::BoundaryCondition(QuantLib::CubicInterpolation::SecondDerivative)</value>
        </EnumeratedType>
        <EnumeratedType>
          <string>NotAKnot</string>
          <value>QuantLib::CubicInterpolation::BoundaryCondition(QuantLib::CubicInterpolation::NotAKnot)</value>
        </EnumeratedType>
        <EnumeratedType>
          <string>FirstDerivative</string>
          <value>QuantLib::CubicInterpolation::BoundaryCondition(QuantLib::CubicInterpolation::FirstDerivative)</value>
        </EnumeratedType>
        <EnumeratedType>
          <string>Periodic</string>
          <value>QuantLib::CubicInterpolation::BoundaryCondition(QuantLib::CubicInterpolation::Periodic)</value>
        </EnumeratedType>
        <EnumeratedType>
          <string>Lagrange</string>
          <value>QuantLib::CubicInterpolation::BoundaryCondition(QuantLib::CubicInterpolation::Lagrange)</value>
        </EnumeratedType>
      </EnumeratedTypes>
    </EnumeratedTypeGroup>

    <EnumeratedTypeGroup type='QuantLib::CubicInterpolation::DerivativeApprox'>
      <includeFile>oh/enumerations/typefactory.hpp</includeFile>
      <constructor>false</constructor>
      <EnumeratedTypes>
        <EnumeratedType>
          <string>Spline</string>
          <value>QuantLib::CubicInterpolation::DerivativeApprox(QuantLib::CubicInterpolation::Spline)</value>
        </EnumeratedType>
        <EnumeratedType>
          <string>FourthOrder</string>
          <value>QuantLib::CubicInterpolation::DerivativeApprox(QuantLib::CubicInterpolation::FourthOrder)</value>
        </EnumeratedType>
        <EnumeratedType>
          <string>Parabolic</string>
          <value>QuantLib::CubicInterpolation::DerivativeApprox(QuantLib::CubicInterpolation::Parabolic)</value>
        </EnumeratedType>
        <EnumeratedType>
          <string>FritschButland</string>
          <value>QuantLib::CubicInterpolation::DerivativeApprox(QuantLib::CubicInterpolation::FritschButland)</value>
        </EnumeratedType>
        <EnumeratedType>
          <string>Akima</string>
          <value>QuantLib::CubicInterpolation::DerivativeApprox(QuantLib::CubicInterpolation::Akima)</value>
        </EnumeratedType>
        <EnumeratedType>
          <string>Kruger</string>
          <value>QuantLib::CubicInterpolation::DerivativeApprox(QuantLib::CubicInterpolation::Kruger)</value>
        </EnumeratedType>
      </EnumeratedTypes>
    </EnumeratedTypeGroup>

    <EnumeratedTypeGroup type='QuantLib::Seniority'>
      <includeFile>oh/enumerations/typefactory.hpp</includeFile>
      <constructor>true</constructor>
      <EnumeratedTypes>
        <EnumeratedType>
          <string>SeniorSec</string>
          <value>QuantLib::SeniorSec</value>
        </EnumeratedType>
        <EnumeratedType>
          <string>SeniorUnSec</string>
          <value>QuantLib::SeniorUnSec</value>
        </EnumeratedType>
        <EnumeratedType>
          <string>SubTier1</string>
          <value>QuantLib::SubTier1</value>
        </EnumeratedType>
        <EnumeratedType>
          <string>SubUpperTier2</string>
          <value>QuantLib::SubUpperTier2</value>
        </EnumeratedType>
        <EnumeratedType>
          <string>SubLoweTier2</string>
          <value>QuantLib::SubLoweTier2</value>
        </EnumeratedType>
        <EnumeratedType>
          <string>NoSeniority</string>
          <value>QuantLib::NoSeniority</value>
        </EnumeratedType>
      </EnumeratedTypes>
    </EnumeratedTypeGroup>

  </EnumeratedTypeGroups>

</root><|MERGE_RESOLUTION|>--- conflicted
+++ resolved
@@ -1494,29 +1494,17 @@
       </EnumeratedTypes>
     </EnumeratedTypeGroup>
 
-<<<<<<< HEAD
-    <EnumeratedTypeGroup type='QuantLib::FuturesType'>
-=======
     <EnumeratedTypeGroup type='QuantLib::Futures::Type'>
->>>>>>> 9b9f80ef
       <includeFile>oh/enumerations/typefactory.hpp</includeFile>
       <constructor>true</constructor>
       <EnumeratedTypes>
         <EnumeratedType>
           <string>IMM</string>
-<<<<<<< HEAD
-          <value>QuantLib::IMM</value>
-        </EnumeratedType>
-        <EnumeratedType>
-          <string>ASX</string>
-          <value>QuantLib::ASX</value>
-=======
           <value>QuantLib::Futures::IMM</value>
         </EnumeratedType>
         <EnumeratedType>
           <string>ASX</string>
           <value>QuantLib::Futures::ASX</value>
->>>>>>> 9b9f80ef
         </EnumeratedType>
       </EnumeratedTypes>
     </EnumeratedTypeGroup>

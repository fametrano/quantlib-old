<Category name='abcd'>
  <description>functions to construct and use Abcd objects.</description>
  <displayName>Abcd</displayName>
  <xlFunctionWizardCategory>QuantLib - Financial</xlFunctionWizardCategory>
  <serializationIncludes>
    <include>qlo/abcd.hpp</include>
    <include>qlo/optimization.hpp</include>

  </serializationIncludes>
  <addinIncludes>
    <include>qlo/abcd.hpp</include>
    <include>qlo/optimization.hpp</include>

    <include>ql/termstructures/volatility/abcd.hpp</include>
    <include>ql/termstructures/volatility/abcdcalibration.hpp</include>
  </addinIncludes>

  <copyright>
    Copyright (C) 2006, 2007, 2015 Ferdinando Ametrano
    Copyright (C) 2007 Chiara Fornarola
    Copyright (C) 2006, 2007 Marco Bianchetti
    Copyright (C) 2006, 2007 Cristina Duminuco
    Copyright (C) 2006, 2007 Giorgio Facchinetti
    Copyright (C) 2015 Paolo Mazzocchi
  </copyright>
  <Functions>

    <!-- Abcd (volatility) class costructor -->
    <Constructor name='qlAbcdFunction'>
      <libraryFunction>AbcdFunction</libraryFunction>
      <SupportedPlatforms>
        <!--SupportedPlatform name='Excel' calcInWizard='false'/-->
        <SupportedPlatform name='Excel'/>
        <SupportedPlatform name='Cpp'/>
      </SupportedPlatforms>
      <ParameterList>
        <Parameters>
          <Parameter name='A' default='-0.06'>
            <type>double</type>
            <tensorRank>scalar</tensorRank>
            <description>the a coefficient in the abcd vol parametrization. Used as guess if the object is later calibrated.</description>
          </Parameter>
          <Parameter name='B' default='0.17'>
            <type>double</type>
            <tensorRank>scalar</tensorRank>
            <description>the b coefficient in the abcd vol parametrization. Used as guess if the object is later calibrated.</description>
          </Parameter>
          <Parameter name='C' default='0.54'>
            <type>double</type>
            <tensorRank>scalar</tensorRank>
            <description>the c coefficient in the abcd vol parametrization. Used as guess if the object is later calibrated.</description>
          </Parameter>
          <Parameter name='D' default='0.17'>
            <type>double</type>
            <tensorRank>scalar</tensorRank>
            <description>the d coefficient in the abcd vol parametrization. Used as guess if the object is later calibrated.</description>
          </Parameter>
        </Parameters>
      </ParameterList>
    </Constructor>

    <!-- Abcd (volatility) class interfaces -->
    <Member name='qlAbcdFunctionInstantaneousValue' type='QuantLib::AbcdFunction' loopParameter='U'>
      <description>Returns the instantaneous volatility as function of residual time to maturity u=T-t: [a + b*u] * e^{-c*u} + d.</description>
      <libraryFunction>operator()</libraryFunction>
      <SupportedPlatforms>
        <!--SupportedPlatform name='Excel' calcInWizard='false'/-->
        <SupportedPlatform name='Excel'/>
        <!--SupportedPlatform name='Cpp'/-->
      </SupportedPlatforms>
      <ParameterList>
        <Parameters>
          <Parameter name='U' const='False' exampleValue ='5.0,4.0,3.0,2.0,1.0'>
            <type>double</type>
            <tensorRank>vector</tensorRank>
            <description>residual time(s) to maturity.</description>
          </Parameter>
        </Parameters>
      </ParameterList>
      <ReturnValue>
        <type>double</type>
        <tensorRank>vector</tensorRank>
      </ReturnValue>
    </Member>

    <Member name='qlAbcdFunctionInstantaneousCovariance' type='QuantLib::AbcdFunction' loopParameter='U'>
      <description>Returns covariance at calendar time u between T and S rates fixing times.</description>
      <libraryFunction>instantaneousCovariance</libraryFunction>
      <SupportedPlatforms>
        <!--SupportedPlatform name='Excel' calcInWizard='false'/-->
        <SupportedPlatform name='Excel'/>
        <!--SupportedPlatform name='Cpp'/-->
      </SupportedPlatforms>
      <ParameterList>
        <Parameters>
          <Parameter name='U' const='False' exampleValue ='0.0,0.5,1.0'>
            <type>double</type>
            <tensorRank>vector</tensorRank>
            <description>calendar time(s).</description>
          </Parameter>
          <Parameter name='T' const='False'  exampleValue ='0.0'>
            <type>double</type>
            <tensorRank>scalar</tensorRank>
            <description>fixing time of first rate.</description>
          </Parameter>
          <Parameter name='S' const='False' exampleValue ='1.0'>
            <type>double</type>
            <tensorRank>scalar</tensorRank>
            <description>fixing time of second rate.</description>
          </Parameter>
        </Parameters>
      </ParameterList>
      <ReturnValue>
        <type>double</type>
        <tensorRank>vector</tensorRank>
      </ReturnValue>
    </Member>

    <Member name='qlAbcdFunctionInstantaneousVariance' type='QuantLib::AbcdFunction' loopParameter='U'>
      <description>Returns variance at calendar time(s) u of T-fixing rate.</description>
      <libraryFunction>instantaneousVariance</libraryFunction>
      <SupportedPlatforms>
        <!--SupportedPlatform name='Excel' calcInWizard='false'/-->
        <SupportedPlatform name='Excel'/>
        <!--SupportedPlatform name='Cpp'/-->
      </SupportedPlatforms>
      <ParameterList>
        <Parameters>
          <Parameter name='U' const='False' exampleValue ='0.0,0.5,1.0'>
            <type>double</type>
            <tensorRank>vector</tensorRank>
            <description>calendar time(s).</description>
          </Parameter>
          <Parameter name='T' const='False' exampleValue ='1.0'>
            <type>double</type>
            <tensorRank>scalar</tensorRank>
            <description>fixing time of the rate.</description>
          </Parameter>
        </Parameters>
      </ParameterList>
      <ReturnValue>
        <type>double</type>
        <tensorRank>vector</tensorRank>
      </ReturnValue>
    </Member>

    <Member name='qlAbcdFunctionInstantaneousVolatility' type='QuantLib::AbcdFunction' loopParameter='U'>
      <description>Returns volatility/ies at calendar time(s) u of T-fixing rate.</description>
      <libraryFunction>instantaneousVolatility</libraryFunction>
      <SupportedPlatforms>
        <!--SupportedPlatform name='Excel' calcInWizard='false'/-->
        <SupportedPlatform name='Excel'/>
        <!--SupportedPlatform name='Cpp'/-->
      </SupportedPlatforms>
      <ParameterList>
        <Parameters>
          <Parameter name='U' const='False' exampleValue ='0.0,0.5,1.0'>
            <type>double</type>
            <tensorRank>vector</tensorRank>
            <description>calendar time(s).</description>
          </Parameter>
          <Parameter name='T' const='False' exampleValue ='1.0'>
            <type>double</type>
            <tensorRank>scalar</tensorRank>
            <description>fixing calendar time of the rate.</description>
          </Parameter>
        </Parameters>
      </ParameterList>
      <ReturnValue>
        <type>QuantLib::Volatility</type>
        <tensorRank>vector</tensorRank>
      </ReturnValue>
    </Member>

    <Member name='qlAbcdFunctionCovariance' type='QuantLib::AbcdFunction' loopParameter='TMax'>
      <description>Returns covariance(s) in [tMin,tMax] between T and S rate fixing times.</description>
      <libraryFunction>covariance</libraryFunction>
      <SupportedPlatforms>
        <!--SupportedPlatform name='Excel' calcInWizard='false'/-->
        <SupportedPlatform name='Excel'/>
        <!--SupportedPlatform name='Cpp'/-->
      </SupportedPlatforms>
      <ParameterList>
        <Parameters>
          <Parameter name='TMin' const='False' exampleValue ='0.0'>
            <type>double</type>
            <tensorRank>scalar</tensorRank>
            <description>lower bound of the covariance integral.</description>
          </Parameter>
          <Parameter name='TMax' const='False' exampleValue ='0.25,0.5'>
            <type>double</type>
            <tensorRank>vector</tensorRank>
            <description>upper bound(s) of the covariance integral(s).</description>
          </Parameter>
          <Parameter name='T' const='False' exampleValue ='0.5'>
            <type>double</type>
            <tensorRank>scalar</tensorRank>
            <description>fixing calendar time of first rate.</description>
          </Parameter>
          <Parameter name='S' const='False' exampleValue ='1.0'>
            <type>double</type>
            <tensorRank>scalar</tensorRank>
            <description>fixing calendar time of second rate.</description>
          </Parameter>
        </Parameters>
      </ParameterList>
      <ReturnValue>
        <type>double</type>
        <tensorRank>vector</tensorRank>
      </ReturnValue>
    </Member>

    <Member name='qlAbcdFunctionVariance' type='QuantLib::AbcdFunction' loopParameter='TMax'>
      <description>Returns variance(s) in [tMin,tMax] of T rate fixing time.</description>
      <libraryFunction>variance</libraryFunction>
      <SupportedPlatforms>
        <!--SupportedPlatform name='Excel' calcInWizard='false'/-->
        <SupportedPlatform name='Excel'/>
        <!--SupportedPlatform name='Cpp'/-->
      </SupportedPlatforms>
      <ParameterList>
        <Parameters>
          <Parameter name='TMin' const='False' exampleValue ='0.0'>
            <type>double</type>
            <tensorRank>scalar</tensorRank>
            <description>lower bound of the covariance integral.</description>
          </Parameter>
          <Parameter name='TMax' const='False' exampleValue ='0.5,1.0'>
            <type>double</type>
            <tensorRank>vector</tensorRank>
            <description>upper bound of the covariance integral.</description>
          </Parameter>
          <Parameter name='T' const='False' exampleValue ='1.0'>
            <type>double</type>
            <tensorRank>scalar</tensorRank>
            <description>fixing calendar time of the rate.</description>
          </Parameter>
        </Parameters>
      </ParameterList>
      <ReturnValue>
        <type>double</type>
        <tensorRank>vector</tensorRank>
      </ReturnValue>
    </Member>

    <Member name='qlAbcdFunctionVolatility' type='QuantLib::AbcdFunction' loopParameter='TMax'>
      <description>Returns volatility/ies in [tMin,tMax] of T rate fixing time.</description>
      <libraryFunction>volatility</libraryFunction>
      <SupportedPlatforms>
        <!--SupportedPlatform name='Excel' calcInWizard='false'/-->
        <SupportedPlatform name='Excel'/>
        <!--SupportedPlatform name='Cpp'/-->
      </SupportedPlatforms>
      <ParameterList>
        <Parameters>
          <Parameter name='TMin' const='False' exampleValue ='1.0'>
            <type>double</type>
            <tensorRank>scalar</tensorRank>
            <description>lower bound of the covariance integral.</description>
          </Parameter>
          <Parameter name='TMax' const='False' exampleValue ='0.5,1.0'>
            <type>double</type>
            <tensorRank>vector</tensorRank>
            <description>upper bound(s) of the covariance integral(s).</description>
          </Parameter>
          <Parameter name='T' const='False' exampleValue ='1.0'>
            <type>double</type>
            <tensorRank>scalar</tensorRank>
            <description>fixing calendar time of the rate.</description>
          </Parameter>
        </Parameters>
      </ParameterList>
      <ReturnValue>
        <type>QuantLib::Volatility</type>
        <tensorRank>vector</tensorRank>
      </ReturnValue>
    </Member>

    <Member name='qlAbcdFunctionShortTermVolatility' type='QuantLib::AbcdFunction'>
      <description>Returns the short term volatility implied by Abcd volatility.</description>
      <libraryFunction>shortTermVolatility</libraryFunction>
      <SupportedPlatforms>
        <SupportedPlatform name='Excel'/>
        <!--SupportedPlatform name='Cpp'/-->
      </SupportedPlatforms>
      <ParameterList>
        <Parameters/>
      </ParameterList>
      <ReturnValue>
        <type>QuantLib::Volatility</type>
        <tensorRank>scalar</tensorRank>
      </ReturnValue>
    </Member>

    <Member name='qlAbcdFunctionLongTermVolatility' type='QuantLib::AbcdFunction'>
      <description>Returns the long term volatility implied by Abcd volatility.</description>
      <libraryFunction>longTermVolatility</libraryFunction>
      <SupportedPlatforms>
        <SupportedPlatform name='Excel'/>
        <!--SupportedPlatform name='Cpp'/-->
      </SupportedPlatforms>
      <ParameterList>
        <Parameters/>
      </ParameterList>
      <ReturnValue>
        <type>QuantLib::Volatility</type>
        <tensorRank>scalar</tensorRank>
      </ReturnValue>
    </Member>

    <Member name='qlAbcdFunctionMaximumLocation' type='QuantLib::AbcdFunction'>
      <description>Returns, if b is positive, the location of the Abcd volatility maximum.</description>
      <libraryFunction>maximumLocation</libraryFunction>
      <SupportedPlatforms>
        <SupportedPlatform name='Excel'/>
        <!--SupportedPlatform name='Cpp'/-->
      </SupportedPlatforms>
      <ParameterList>
        <Parameters/>
      </ParameterList>
      <ReturnValue>
        <type>QuantLib::Time</type>
        <tensorRank>scalar</tensorRank>
      </ReturnValue>
    </Member>

    <Member name='qlAbcdFunctionMaximumVolatility' type='QuantLib::AbcdFunction'>
      <description>Returns, if b is positive, the maximum of the Abcd volatility.</description>
      <libraryFunction>maximumVolatility</libraryFunction>
      <SupportedPlatforms>
        <SupportedPlatform name='Excel'/>
        <!--SupportedPlatform name='Cpp'/-->
      </SupportedPlatforms>
      <ParameterList>
        <Parameters/>
      </ParameterList>
      <ReturnValue>
        <type>QuantLib::Volatility</type>
        <tensorRank>scalar</tensorRank>
      </ReturnValue>
    </Member>

    <Member name='qlAbcdFunctionA' type='QuantLib::AbcdFunction'>
      <description>Returns the a coefficient in the abcd vol parametrization.</description>
      <libraryFunction>a</libraryFunction>
      <SupportedPlatforms>
        <SupportedPlatform name='Excel'/>
        <!--SupportedPlatform name='Cpp'/-->
      </SupportedPlatforms>
      <ParameterList>
        <Parameters/>
      </ParameterList>
      <ReturnValue>
        <type>double</type>
        <tensorRank>scalar</tensorRank>
      </ReturnValue>
    </Member>

    <Member name='qlAbcdFunctionB' type='QuantLib::AbcdFunction'>
      <description>Returns the b coefficient in the abcd vol parametrization.</description>
      <libraryFunction>b</libraryFunction>
      <SupportedPlatforms>
        <SupportedPlatform name='Excel'/>
        <!--SupportedPlatform name='Cpp'/-->
      </SupportedPlatforms>
      <ParameterList>
        <Parameters/>
      </ParameterList>
      <ReturnValue>
        <type>double</type>
        <tensorRank>scalar</tensorRank>
      </ReturnValue>
    </Member>

    <Member name='qlAbcdFunctionC' type='QuantLib::AbcdFunction'>
      <description>Returns the c coefficient in the abcd vol parametrization.</description>
      <libraryFunction>c</libraryFunction>
      <SupportedPlatforms>
        <SupportedPlatform name='Excel'/>
        <!--SupportedPlatform name='Cpp'/-->
      </SupportedPlatforms>
      <ParameterList>
        <Parameters/>
      </ParameterList>
      <ReturnValue>
        <type>double</type>
        <tensorRank>scalar</tensorRank>
      </ReturnValue>
    </Member>

    <Member name='qlAbcdFunctionD' type='QuantLib::AbcdFunction'>
      <description>Returns the d coefficient in the abcd vol parametrization.</description>
      <libraryFunction>d</libraryFunction>
      <SupportedPlatforms>
        <SupportedPlatform name='Excel'/>
        <!--SupportedPlatform name='Cpp'/-->
      </SupportedPlatforms>
      <ParameterList>
        <Parameters/>
      </ParameterList>
      <ReturnValue>
        <type>double</type>
        <tensorRank>scalar</tensorRank>
      </ReturnValue>
    </Member>

    <Member name='qlAbcdDFunction' type='QuantLib::AbcdFunction'>
      <description>Returns the a coefficient in the abcd vol parametrization.</description>
      <libraryFunction>d</libraryFunction>
      <SupportedPlatforms>
        <SupportedPlatform name='Excel'/>
        <!--SupportedPlatform name='Cpp'/-->
      </SupportedPlatforms>
      <ParameterList>
        <Parameters/>
      </ParameterList>
      <ReturnValue>
        <type>double</type>
        <tensorRank>scalar</tensorRank>
      </ReturnValue>
    </Member>

    <!-- AbcdCalibration (volatility) class costructor -->
    <Constructor name='qlAbcdCalibration'>
      <libraryFunction>AbcdCalibration</libraryFunction>
      <SupportedPlatforms>
        <!--SupportedPlatform name='Excel' calcInWizard='false'/-->
        <SupportedPlatform name='Excel'/>
        <SupportedPlatform name='Cpp'/>
      </SupportedPlatforms>
      <ParameterList>
        <Parameters>
          <Parameter name='Times' exampleValue ='0.01, 0.02, 0.03, 0.04 '>
            <type>QuantLib::Time</type>
            <tensorRank>vector</tensorRank>
            <description>times.</description>
          </Parameter>
          <Parameter name='BlackVols' >
            <type>QuantLib::Volatility</type>
            <tensorRank>vector</tensorRank>
            <description>Black Volatilities.</description>
          </Parameter>
          <Parameter name='A' default='-0.06'>
            <type>double</type>
            <tensorRank>scalar</tensorRank>
            <description>the a coefficient in the abcd vol parametrization. Used as guess if the object is later calibrated.</description>
          </Parameter>
          <Parameter name='B' default='0.17'>
            <type>double</type>
            <tensorRank>scalar</tensorRank>
            <description>the b coefficient in the abcd vol parametrization. Used as guess if the object is later calibrated.</description>
          </Parameter>
          <Parameter name='C' default='0.54'>
            <type>double</type>
            <tensorRank>scalar</tensorRank>
            <description>the c coefficient in the abcd vol parametrization. Used as guess if the object is later calibrated.</description>
          </Parameter>
          <Parameter name='D' default='0.17'>
            <type>double</type>
            <tensorRank>scalar</tensorRank>
            <description>the d coefficient in the abcd vol parametrization. Used as guess if the object is later calibrated.</description>
          </Parameter>
          <Parameter name='AIsFixed' default='false'>
            <type>bool</type>
            <tensorRank>scalar</tensorRank>
            <description>TRUE if the a coefficient must be kept fixed in later calibrations.</description>
          </Parameter>
          <Parameter name='BIsFixed' default='false'>
            <type>bool</type>
            <tensorRank>scalar</tensorRank>
            <description>TRUE if the a coefficient must be kept fixed in later calibrations.</description>
          </Parameter>
          <Parameter name='CIsFixed' default='false'>
            <type>bool</type>
            <tensorRank>scalar</tensorRank>
            <description>TRUE if the a coefficient must be kept fixed in later calibrations.</description>
          </Parameter>
          <Parameter name='DIsFixed' default='false'>
            <type>bool</type>
            <tensorRank>scalar</tensorRank>
            <description>TRUE if the a coefficient must be kept fixed in later calibrations.</description>
          </Parameter>
          <Parameter name='VegaWeighted' default='false'>
            <type>bool</type>
            <tensorRank>scalar</tensorRank>
            <description>TRUE if the interpolation is weighted using options Vega.</description>
          </Parameter>
          <Parameter name='EndCriteria' default='""'>
            <type>QuantLib::EndCriteria</type>
            <tensorRank>scalar</tensorRank>
            <description>EndCriteria object ID.</description>
          </Parameter>
          <Parameter name='Method' default='""'>
            <type>QuantLib::OptimizationMethod</type>
            <tensorRank>scalar</tensorRank>
            <description>OptimizationMethod object ID.</description>
          </Parameter>
        </Parameters>
      </ParameterList>
    </Constructor>

    <!-- AbcdCalibration  class interfaces -->
    <Member name='qlAbcdCalibrationCompute' type='QuantLib::AbcdCalibration'>
      <description>compute calibration.</description>
      <libraryFunction>compute</libraryFunction>
      <SupportedPlatforms>
        <!--SupportedPlatform name='Excel' calcInWizard='false'/-->
        <SupportedPlatform name='Excel'/>
        <!--SupportedPlatform name='Cpp'/-->
      </SupportedPlatforms>
      <ParameterList>
        <Parameters>
        </Parameters>
      </ParameterList>
      <ReturnValue>
        <type>void</type>
        <tensorRank>scalar</tensorRank>
      </ReturnValue>
    </Member>

    <Member name='qlAbcdCalibrationK' type='QuantLib::AbcdCalibration'>
      <description>Returns the 'k' adjustment factors needed to match Black vols.</description>
      <libraryFunction>k</libraryFunction>
      <SupportedPlatforms>
        <!--SupportedPlatform name='Excel' calcInWizard='false'/-->
        <SupportedPlatform name='Excel'/>
        <!--SupportedPlatform name='Cpp'/-->
      </SupportedPlatforms>
      <ParameterList>
        <Parameters>
          <Parameter name='Times'>
            <type>QuantLib::Time</type>
            <tensorRank>vector</tensorRank>
            <description>times.</description>
          </Parameter>
          <Parameter name='BlackVols'>
            <type>QuantLib::Volatility</type>
            <tensorRank>vector</tensorRank>
            <description>Black Volatilities.</description>
          </Parameter>
        </Parameters>
      </ParameterList>
      <ReturnValue>
        <type>double</type>
        <tensorRank>vector</tensorRank>
      </ReturnValue>
    </Member>

    <Member name='qlAbcdCalibrationError' type='QuantLib::AbcdCalibration'>
      <description>Returns the root mean squared error between the abdc implied Black vols and a given Black vol vector.</description>
      <libraryFunction>error</libraryFunction>
      <SupportedPlatforms>
        <!--SupportedPlatform name='Excel' calcInWizard='false'/-->
        <SupportedPlatform name='Excel'/>
        <!--SupportedPlatform name='Cpp'/-->
      </SupportedPlatforms>
      <ParameterList>
        <Parameters>
        </Parameters>
      </ParameterList>
      <ReturnValue>
        <type>double</type>
        <tensorRank>scalar</tensorRank>
      </ReturnValue>
    </Member>

    <Member name='qlAbcdCalibrationMaxError' type='QuantLib::AbcdCalibration'>
      <description>Returs the max error between the abdc implied Black vols and a given Black vol vector.</description>
      <libraryFunction>maxError</libraryFunction>
      <SupportedPlatforms>
        <!--SupportedPlatform name='Excel' calcInWizard='false'/-->
        <SupportedPlatform name='Excel'/>
        <!--SupportedPlatform name='Cpp'/-->
      </SupportedPlatforms>
      <ParameterList>
        <Parameters>
        </Parameters>
      </ParameterList>
      <ReturnValue>
        <type>double</type>
        <tensorRank>scalar</tensorRank>
      </ReturnValue>
    </Member>

    <Member name='qlAbcdCalibrationEndCriteria' type='QuantLib::AbcdCalibration'>
      <description>Calibrates the a, b, c, d parameters of the vol parametrization.</description>
      <libraryFunction>endCriteria</libraryFunction>
      <SupportedPlatforms>
        <!--SupportedPlatform name='Excel' calcInWizard='false'/-->
        <SupportedPlatform name='Excel'/>
        <!--SupportedPlatform name='Cpp'/-->
      </SupportedPlatforms>
      <ParameterList>
        <Parameters>
        </Parameters>
      </ParameterList>
      <ReturnValue>
        <type>QuantLib::EndCriteria::Type</type>
        <tensorRank>scalar</tensorRank>
      </ReturnValue>
    </Member>

    <Member name='qlAbcdCalibrationA' type='QuantLib::AbcdCalibration'>
      <description>Returns the a coefficient in the abcd vol parametrization.</description>
      <libraryFunction>a</libraryFunction>
      <SupportedPlatforms>
        <SupportedPlatform name='Excel'/>
        <!--SupportedPlatform name='Cpp'/-->
      </SupportedPlatforms>
      <ParameterList>
        <Parameters/>
      </ParameterList>
      <ReturnValue>
        <type>double</type>
        <tensorRank>scalar</tensorRank>
      </ReturnValue>
    </Member>

    <Member name='qlAbcdCalibrationB' type='QuantLib::AbcdCalibration'>
      <description>Returns the a coefficient in the abcd vol parametrization.</description>
      <libraryFunction>b</libraryFunction>
      <SupportedPlatforms>
        <SupportedPlatform name='Excel'/>
        <!--SupportedPlatform name='Cpp'/-->
      </SupportedPlatforms>
      <ParameterList>
        <Parameters/>
      </ParameterList>
      <ReturnValue>
        <type>double</type>
        <tensorRank>scalar</tensorRank>
      </ReturnValue>
    </Member>

    <Member name='qlAbcdCalibrationC' type='QuantLib::AbcdCalibration'>
      <description>Returns the a coefficient in the abcd vol parametrization.</description>
      <libraryFunction>c</libraryFunction>
      <SupportedPlatforms>
        <SupportedPlatform name='Excel'/>
        <!--SupportedPlatform name='Cpp'/-->
      </SupportedPlatforms>
      <ParameterList>
        <Parameters/>
      </ParameterList>
      <ReturnValue>
        <type>double</type>
        <tensorRank>scalar</tensorRank>
      </ReturnValue>
    </Member>

    <Member name='qlAbcdCalibrationD' type='QuantLib::AbcdCalibration'>
      <description>Returns the a coefficient in the abcd vol parametrization.</description>
      <libraryFunction>d</libraryFunction>
      <SupportedPlatforms>
        <SupportedPlatform name='Excel'/>
        <!--SupportedPlatform name='Cpp'/-->
      </SupportedPlatforms>
      <ParameterList>
        <Parameters/>
      </ParameterList>
      <ReturnValue>
        <type>double</type>
        <tensorRank>scalar</tensorRank>
      </ReturnValue>
    </Member>
<<<<<<< HEAD
  
=======

    <!-- AbcdCalibration2 class costructor -->
    <Constructor name='qlAbcdCalibration2'>
      <libraryFunction>AbcdCalibration2</libraryFunction>
      <SupportedPlatforms>
        <!--SupportedPlatform name='Excel' calcInWizard='false'/-->
        <SupportedPlatform name='Excel'/>
        <SupportedPlatform name='Cpp'/>
      </SupportedPlatforms>
      <ParameterList>
        <Parameters>
          <Parameter name='Times' exampleValue ='0.01, 0.02, 0.03, 0.04 '>
            <type>QuantLib::Time</type>
            <tensorRank>vector</tensorRank>
            <description>times.</description>
          </Parameter>
          <Parameter name='Rates' >
            <type>QuantLib::Rate</type>
            <tensorRank>vector</tensorRank>
            <description>rates.</description>
          </Parameter>
          <Parameter name='Weights' >
            <type>QuantLib::Real</type>
            <tensorRank>vector</tensorRank>
            <description>weights.</description>
          </Parameter>
          <Parameter name='A' default='-0.06'>
            <type>double</type>
            <tensorRank>scalar</tensorRank>
            <description>the a coefficient in the abcd vol parametrization. Used as guess if the object is later calibrated.</description>
          </Parameter>
          <Parameter name='B' default='0.17'>
            <type>double</type>
            <tensorRank>scalar</tensorRank>
            <description>the b coefficient in the abcd vol parametrization. Used as guess if the object is later calibrated.</description>
          </Parameter>
          <Parameter name='C' default='0.54'>
            <type>double</type>
            <tensorRank>scalar</tensorRank>
            <description>the c coefficient in the abcd vol parametrization. Used as guess if the object is later calibrated.</description>
          </Parameter>
          <Parameter name='D' default='0.17'>
            <type>double</type>
            <tensorRank>scalar</tensorRank>
            <description>the d coefficient in the abcd vol parametrization. Used as guess if the object is later calibrated.</description>
          </Parameter>
          <Parameter name='AIsFixed' default='false'>
            <type>bool</type>
            <tensorRank>scalar</tensorRank>
            <description>TRUE if the a coefficient must be kept fixed in later calibrations.</description>
          </Parameter>
          <Parameter name='BIsFixed' default='false'>
            <type>bool</type>
            <tensorRank>scalar</tensorRank>
            <description>TRUE if the a coefficient must be kept fixed in later calibrations.</description>
          </Parameter>
          <Parameter name='CIsFixed' default='false'>
            <type>bool</type>
            <tensorRank>scalar</tensorRank>
            <description>TRUE if the a coefficient must be kept fixed in later calibrations.</description>
          </Parameter>
          <Parameter name='DIsFixed' default='false'>
            <type>bool</type>
            <tensorRank>scalar</tensorRank>
            <description>TRUE if the a coefficient must be kept fixed in later calibrations.</description>
          </Parameter>
          <Parameter name='EndCriteria' default='""'>
            <type>QuantLib::EndCriteria</type>
            <tensorRank>scalar</tensorRank>
            <description>EndCriteria object ID.</description>
          </Parameter>
          <Parameter name='Method' default='""'>
            <type>QuantLib::OptimizationMethod</type>
            <tensorRank>scalar</tensorRank>
            <description>OptimizationMethod object ID.</description>
          </Parameter>
        </Parameters>
      </ParameterList>
    </Constructor>

    <!-- AbcdCalibration2  class interfaces -->
    <Member name='qlAbcdCalibration2Compute' type='QuantLib::AbcdCalibration2'>
      <description>compute calibration.</description>
      <libraryFunction>compute</libraryFunction>
      <SupportedPlatforms>
        <!--SupportedPlatform name='Excel' calcInWizard='false'/-->
        <SupportedPlatform name='Excel'/>
        <!--SupportedPlatform name='Cpp'/-->
      </SupportedPlatforms>
      <ParameterList>
        <Parameters>
        </Parameters>
      </ParameterList>
      <ReturnValue>
        <type>void</type>
        <tensorRank>scalar</tensorRank>
      </ReturnValue>
    </Member>

    <Member name='qlAbcdCalibration2K' type='QuantLib::AbcdCalibration2'>
      <description>Returns the 'k' adjustment factors needed to match Black vols.</description>
      <libraryFunction>k</libraryFunction>
      <SupportedPlatforms>
        <!--SupportedPlatform name='Excel' calcInWizard='false'/-->
        <SupportedPlatform name='Excel'/>
        <!--SupportedPlatform name='Cpp'/-->
      </SupportedPlatforms>
      <ParameterList>
        <Parameters>
        </Parameters>
      </ParameterList>
      <ReturnValue>
        <type>double</type>
        <tensorRank>vector</tensorRank>
      </ReturnValue>
    </Member>

    <Member name='qlAbcdCalibration2Error' type='QuantLib::AbcdCalibration2'>
      <description>Returns the root mean squared error between the abdc implied Black vols and a given Black vol vector.</description>
      <libraryFunction>error</libraryFunction>
      <SupportedPlatforms>
        <!--SupportedPlatform name='Excel' calcInWizard='false'/-->
        <SupportedPlatform name='Excel'/>
        <!--SupportedPlatform name='Cpp'/-->
      </SupportedPlatforms>
      <ParameterList>
        <Parameters>
        </Parameters>
      </ParameterList>
      <ReturnValue>
        <type>double</type>
        <tensorRank>scalar</tensorRank>
      </ReturnValue>
    </Member>

    <Member name='qlAbcdCalibration2MaxError' type='QuantLib::AbcdCalibration2'>
      <description>Returs the max error between the abdc implied Black vols and a given Black vol vector.</description>
      <libraryFunction>maxError</libraryFunction>
      <SupportedPlatforms>
        <!--SupportedPlatform name='Excel' calcInWizard='false'/-->
        <SupportedPlatform name='Excel'/>
        <!--SupportedPlatform name='Cpp'/-->
      </SupportedPlatforms>
      <ParameterList>
        <Parameters/>
      </ParameterList>
      <ReturnValue>
        <type>double</type>
        <tensorRank>scalar</tensorRank>
      </ReturnValue>
    </Member>

    <Member name='qlAbcdCalibration2EndCriteria' type='QuantLib::AbcdCalibration2'>
      <description>Calibrates the a, b, c, d parameters of the vol parametrization.</description>
      <libraryFunction>endCriteria</libraryFunction>
      <SupportedPlatforms>
        <!--SupportedPlatform name='Excel' calcInWizard='false'/-->
        <SupportedPlatform name='Excel'/>
        <!--SupportedPlatform name='Cpp'/-->
      </SupportedPlatforms>
      <ParameterList>
        <Parameters/>
      </ParameterList>
      <ReturnValue>
        <type>QuantLib::EndCriteria::Type</type>
        <tensorRank>scalar</tensorRank>
      </ReturnValue>
    </Member>

    <Member name='qlAbcdCalibration2A' type='QuantLib::AbcdCalibration2'>
      <description>Returns the a coefficient in the abcd vol parametrization.</description>
      <libraryFunction>a</libraryFunction>
      <SupportedPlatforms>
        <SupportedPlatform name='Excel'/>
        <!--SupportedPlatform name='Cpp'/-->
      </SupportedPlatforms>
      <ParameterList>
        <Parameters/>
      </ParameterList>
      <ReturnValue>
        <type>double</type>
        <tensorRank>scalar</tensorRank>
      </ReturnValue>
    </Member>

    <Member name='qlAbcdCalibration2B' type='QuantLib::AbcdCalibration2'>
      <description>Returns the a coefficient in the abcd vol parametrization.</description>
      <libraryFunction>b</libraryFunction>
      <SupportedPlatforms>
        <SupportedPlatform name='Excel'/>
        <!--SupportedPlatform name='Cpp'/-->
      </SupportedPlatforms>
      <ParameterList>
        <Parameters/>
      </ParameterList>
      <ReturnValue>
        <type>double</type>
        <tensorRank>scalar</tensorRank>
      </ReturnValue>
    </Member>

    <Member name='qlAbcdCalibration2C' type='QuantLib::AbcdCalibration2'>
      <description>Returns the a coefficient in the abcd vol parametrization.</description>
      <libraryFunction>c</libraryFunction>
      <SupportedPlatforms>
        <SupportedPlatform name='Excel'/>
        <!--SupportedPlatform name='Cpp'/-->
      </SupportedPlatforms>
      <ParameterList>
        <Parameters/>
      </ParameterList>
      <ReturnValue>
        <type>double</type>
        <tensorRank>scalar</tensorRank>
      </ReturnValue>
    </Member>

    <Member name='qlAbcdCalibration2D' type='QuantLib::AbcdCalibration2'>
      <description>Returns the a coefficient in the abcd vol parametrization.</description>
      <libraryFunction>d</libraryFunction>
      <SupportedPlatforms>
        <SupportedPlatform name='Excel'/>
        <!--SupportedPlatform name='Cpp'/-->
      </SupportedPlatforms>
      <ParameterList>
        <Parameters/>
      </ParameterList>
      <ReturnValue>
        <type>double</type>
        <tensorRank>scalar</tensorRank>
      </ReturnValue>
    </Member>

>>>>>>> 21159a0a
  </Functions>
</Category><|MERGE_RESOLUTION|>--- conflicted
+++ resolved
@@ -663,9 +663,6 @@
         <tensorRank>scalar</tensorRank>
       </ReturnValue>
     </Member>
-<<<<<<< HEAD
-  
-=======
 
     <!-- AbcdCalibration2 class costructor -->
     <Constructor name='qlAbcdCalibration2'>
@@ -899,6 +896,5 @@
       </ReturnValue>
     </Member>
 
->>>>>>> 21159a0a
   </Functions>
 </Category>
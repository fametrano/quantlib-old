--- conflicted
+++ resolved
@@ -180,14 +180,6 @@
             <tensorRank>scalar</tensorRank>
             <description>Reference date of the simple basis, B(T).</description>
           </Parameter>
-<<<<<<< HEAD
-          <Parameter name='IborIndex' exampleValue='Euribor6M'>
-            <type>QuantLib::IborIndex</type>
-            <tensorRank>scalar</tensorRank>
-            <description>IborIndex object ID.</description>
-          </Parameter>
-=======
->>>>>>> 21159a0a
         </Parameters>
       </ParameterList>
     </Constructor>

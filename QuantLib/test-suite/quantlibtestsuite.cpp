/* -*- mode: c++; tab-width: 4; indent-tabs-mode: nil; c-basic-offset: 4 -*- */

/*
 Copyright (C) 2004, 2005, 2006, 2007 Ferdinando Ametrano
 Copyright (C) 2004, 2005, 2006, 2007, 2008 StatPro Italia srl

 This file is part of QuantLib, a free-software/open-source library
 for financial quantitative analysts and developers - http://quantlib.org/

 QuantLib is free software: you can redistribute it and/or modify it
 under the terms of the QuantLib license.  You should have received a
 copy of the license along with this program; if not, please email
 <quantlib-dev@lists.sf.net>. The license is also available online at
 <http://quantlib.org/license.shtml>.

 This program is distributed in the hope that it will be useful, but WITHOUT
 ANY WARRANTY; without even the implied warranty of MERCHANTABILITY or FITNESS
 FOR A PARTICULAR PURPOSE.  See the license for more details.
*/

#include <ql/types.hpp>
#include <ql/settings.hpp>
#include <ql/version.hpp>
#include <boost/test/unit_test.hpp>
#include <boost/timer.hpp>

/* Use BOOST_MSVC instead of _MSC_VER since some other vendors (Metrowerks,
   for example) also #define _MSC_VER
*/
#ifdef BOOST_MSVC
#  include <ql/auto_link.hpp>
#  define BOOST_LIB_NAME boost_unit_test_framework
#  include <boost/config/auto_link.hpp>
#  undef BOOST_LIB_NAME

/* uncomment the following lines to unmask floating-point exceptions.
   See http://www.wilmott.com/messageview.cfm?catid=10&threadid=9481
*/
//#  include <float.h>
//   namespace { unsigned int u = _controlfp(_EM_INEXACT, _MCW_EM); }

#endif
#include "utilities.hpp"

#include "americanoption.hpp"
#include "amortizingbond.hpp"
#include "array.hpp"
#include "asianoptions.hpp"
#include "assetswap.hpp"
#include "autocovariances.hpp"
#include "barrieroption.hpp"
#include "basketoption.hpp"
#include "batesmodel.hpp"
#include "bermudanswaption.hpp"
#include "binaryoption.hpp"
#include "blackdeltacalculator.hpp"
#include "blackformula.hpp"
#include "bonds.hpp"
#include "brownianbridge.hpp"
#include "businessdayconventions.hpp"
#include "calendars.hpp"
#include "capfloor.hpp"
#include "capflooredcoupon.hpp"
#include "cashflows.hpp"
#include "catbonds.hpp"
#include "cdo.hpp"
#include "cdsoption.hpp"
#include "chooseroption.hpp"
#include "cliquetoption.hpp"
#include "cms.hpp"
#include "commodityunitofmeasure.hpp"
#include "compoundoption.hpp"
#include "convertiblebonds.hpp"
#include "covariance.hpp"
#include "creditdefaultswap.hpp"
#include "creditriskplus.hpp"
#include "curvestates.hpp"
#include "dates.hpp"
#include "daycounters.hpp"
#include "defaultprobabilitycurves.hpp"
#include "digitalcoupon.hpp"
#include "digitaloption.hpp"
#include "distributions.hpp"
#include "dividendoption.hpp"
#include "doublebarrieroption.hpp"
#include "doublebinaryoption.hpp"
#include "europeanoption.hpp"
#include "everestoption.hpp"
#include "exchangerate.hpp"
#include "extendedtrees.hpp"
#include "extensibleoptions.hpp"
#include "fastfouriertransform.hpp"
#include "fdheston.hpp"
#include "fdmlinearop.hpp"
#include "forwardoption.hpp"
#include "functions.hpp"
#include "gaussianquadratures.hpp"
#include "garch.hpp"
#include "gjrgarchmodel.hpp"
#include "gsr.hpp"
#include "hestonmodel.hpp"
#include "himalayaoption.hpp"
#include "hybridhestonhullwhiteprocess.hpp"
#include "inflation.hpp"
#include "inflationcapfloor.hpp"
#include "inflationcapflooredcoupon.hpp"
#include "inflationcpibond.hpp"
#include "inflationcpicapfloor.hpp"
#include "inflationcpiswap.hpp"
#include "inflationvolatility.hpp"
#include "instruments.hpp"
#include "integrals.hpp"
#include "interestrates.hpp"
#include "interpolations.hpp"
#include "libormarketmodel.hpp"
#include "libormarketmodelprocess.hpp"
#include "linearleastsquaresregression.hpp"
#include "jumpdiffusion.hpp"
#include "lookbackoptions.hpp"
#include "lowdiscrepancysequences.hpp"
#include "margrabeoption.hpp"
#include "marketmodel.hpp"
#include "marketmodel_smmcapletalphacalibration.hpp"
#include "marketmodel_smmcapletcalibration.hpp"
#include "marketmodel_smmcaplethomocalibration.hpp"
#include "marketmodel_smm.hpp"
#include "marketmodel_cms.hpp"
#include "markovfunctional.hpp"
#include "matrices.hpp"
#include "mclongstaffschwartzengine.hpp"
#include "mersennetwister.hpp"
#include "money.hpp"
#include "noarbsabr.hpp"
#include "nthtodefault.hpp"
#include "numericaldifferentiation.hpp"
#include "ode.hpp"
#include "operators.hpp"
#include "optimizers.hpp"
#include "optionletstripper.hpp"
#include "overnightindexedswap.hpp"
#include "pagodaoption.hpp"
#include "partialtimebarrieroption.hpp"
#include "pathgenerator.hpp"
#include "period.hpp"
#include "piecewiseyieldcurve.hpp"
#include "piecewisezerospreadedtermstructure.hpp"
#include "quantooption.hpp"
#include "quotes.hpp"
#include "riskstats.hpp"
#include "rngtraits.hpp"
#include "rounding.hpp"
#include "sampledcurve.hpp"
#include "schedule.hpp"
#include "shortratemodels.hpp"
#include "solvers.hpp"
#include "spreadoption.hpp"
#include "swingoption.hpp"
#include "stats.hpp"
#include "swap.hpp"
#include "swapforwardmappings.hpp"
#include "swaption.hpp"
#include "swaptionvolatilitycube.hpp"
#include "swaptionvolatilitymatrix.hpp"
#include "termstructures.hpp"
#include "timeseries.hpp"
#include "tqreigendecomposition.hpp"
#include "tracing.hpp"
#include "transformedgrid.hpp"
#include "twoassetbarrieroption.hpp"
#include "twoassetcorrelationoption.hpp"
#include "variancegamma.hpp"
#include "varianceoption.hpp"
#include "varianceswaps.hpp"
#include "volatilitymodels.hpp"
#include "vpp.hpp"
#include "zabr.hpp"

#include <iostream>
#include <iomanip>

using namespace boost::unit_test_framework;

namespace {

    boost::timer t;

    void startTimer() { t.restart(); }
    void stopTimer() {
        double seconds = t.elapsed();
        int hours = int(seconds/3600);
        seconds -= hours * 3600;
        int minutes = int(seconds/60);
        seconds -= minutes * 60;
        std::cout << " \nTests completed in ";
        if (hours > 0)
            std::cout << hours << " h ";
        if (hours > 0 || minutes > 0)
            std::cout << minutes << " m ";
        std::cout << std::fixed << std::setprecision(0)
                  << seconds << " s\n" << std::endl;
    }

    void configure() {
        /* if needed, either or both the lines below can be
           uncommented and/or changed to run the test suite with a
           different configuration. In the future, we'll need a
           mechanism that doesn't force us to recompile (possibly a
           couple of command-line flags for the test suite?)
        */

        //QuantLib::Settings::instance().includeReferenceDateCashFlows() = true;
        //QuantLib::Settings::instance().includeTodaysCashFlows() = boost::none;
    }

}

#if defined(QL_ENABLE_SESSIONS)
namespace QuantLib {

    Integer sessionId() { return 0; }

}
#endif

test_suite* init_unit_test_suite(int, char* []) {

    std::string header =
        " Testing "
            #ifdef BOOST_MSVC
            QL_LIB_NAME
            #else
            "QuantLib " QL_VERSION
            #endif
        "\n  QL_NEGATIVE_RATES "
            #ifdef QL_NEGATIVE_RATES
            "       defined"
            #else
            "     undefined"
            #endif
        "\n  QL_EXTRA_SAFETY_CHECKS "
            #ifdef QL_EXTRA_SAFETY_CHECKS
            "  defined"
            #else
            "undefined"
            #endif
        "\n  QL_USE_INDEXED_COUPON "
            #ifdef QL_USE_INDEXED_COUPON
            "   defined"
            #else
            " undefined"
            #endif
         ;
    std::string rule = std::string(35, '=');

    BOOST_TEST_MESSAGE(rule);
    BOOST_TEST_MESSAGE(header);
    BOOST_TEST_MESSAGE(rule);
    test_suite* test = BOOST_TEST_SUITE("QuantLib test suite");

    test->add(QUANTLIB_TEST_CASE(startTimer));
    test->add(QUANTLIB_TEST_CASE(configure));

    test->add(AmericanOptionTest::suite());
    test->add(ArrayTest::suite());
    test->add(AsianOptionTest::suite());
    test->add(AssetSwapTest::suite()); // fails with QL_USE_INDEXED_COUPON
    test->add(AutocovariancesTest::suite());
    test->add(BarrierOptionTest::suite());
    test->add(BasketOptionTest::suite());
    test->add(BatesModelTest::suite());
    test->add(BermudanSwaptionTest::suite());
    test->add(BinaryOptionTest::suite());
    test->add(BlackFormulaTest::suite());
    test->add(BondTest::suite());
    test->add(BrownianBridgeTest::suite());
    test->add(BusinessDayConventionTest::suite());
    test->add(CalendarTest::suite());
    test->add(CapFloorTest::suite());
    test->add(CapFlooredCouponTest::suite());
    test->add(CashFlowsTest::suite());
    test->add(CliquetOptionTest::suite());
    test->add(CmsTest::suite());
    test->add(CovarianceTest::suite());
    test->add(CPISwapTest::suite());
    test->add(CreditDefaultSwapTest::suite());
    test->add(CurveStatesTest::suite());
    test->add(DateTest::suite());
    test->add(DayCounterTest::suite());
    test->add(DefaultProbabilityCurveTest::suite());
    test->add(DigitalCouponTest::suite()); // might fail with QL_USE_INDEXED_COUPON
    test->add(DigitalOptionTest::suite());
    test->add(DistributionTest::suite());
    test->add(DividendOptionTest::suite());
    test->add(EuropeanOptionTest::suite());
    test->add(ExchangeRateTest::suite());
    test->add(FastFourierTransformTest::suite());
    test->add(FdHestonTest::suite());
    test->add(FdmLinearOpTest::suite());
    test->add(ForwardOptionTest::suite());
    test->add(FunctionsTest::suite());
    test->add(GARCHTest::suite());
    test->add(GaussianQuadraturesTest::suite());
    test->add(GJRGARCHModelTest::suite());
    test->add(GsrTest::suite());
    test->add(HestonModelTest::suite());
    test->add(HybridHestonHullWhiteProcessTest::suite());
    test->add(InflationTest::suite());
    test->add(InflationCapFloorTest::suite());
    test->add(InflationCapFlooredCouponTest::suite());
    test->add(InflationCPIBondTest::suite());
    test->add(InstrumentTest::suite());
    test->add(IntegralTest::suite());
    test->add(InterestRateTest::suite());
    test->add(InterpolationTest::suite());
    test->add(JumpDiffusionTest::suite());
    test->add(LinearLeastSquaresRegressionTest::suite());
    test->add(LookbackOptionTest::suite());
    test->add(LowDiscrepancyTest::suite());
    test->add(MarketModelTest::suite());
    test->add(MarketModelCmsTest::suite());
    test->add(MarketModelSmmTest::suite());
    test->add(MarketModelSmmCapletAlphaCalibrationTest::suite());
    test->add(MarketModelSmmCapletCalibrationTest::suite());
    test->add(MarketModelSmmCapletHomoCalibrationTest::suite());
    test->add(MarkovFunctionalTest::suite());
    test->add(MatricesTest::suite());
    test->add(MCLongstaffSchwartzEngineTest::suite());
    test->add(MersenneTwisterTest::suite());
    test->add(MoneyTest::suite());
    test->add(OdeTest::suite());
    test->add(OperatorTest::suite());
    test->add(OptimizersTest::suite());
    test->add(OptionletStripperTest::suite());
    test->add(OvernightIndexedSwapTest::suite());
    test->add(PathGeneratorTest::suite());
    test->add(PeriodTest::suite());
    test->add(PiecewiseYieldCurveTest::suite());
    test->add(PiecewiseZeroSpreadedTermStructureTest::suite());
    test->add(QuantoOptionTest::suite());
    test->add(QuoteTest::suite());
    test->add(RiskStatisticsTest::suite());
    test->add(RngTraitsTest::suite());
    test->add(RoundingTest::suite());
    test->add(SampledCurveTest::suite());
    test->add(ScheduleTest::suite());
    test->add(ShortRateModelTest::suite()); // fails with QL_USE_INDEXED_COUPON
    test->add(Solver1DTest::suite());
    test->add(StatisticsTest::suite());
    test->add(SwapTest::suite());
    test->add(SwapForwardMappingsTest::suite());
    test->add(SwaptionTest::suite());
    test->add(SwaptionVolatilityCubeTest::suite());
    test->add(SwaptionVolatilityMatrixTest::suite());
    test->add(TermStructureTest::suite());
    test->add(TimeSeriesTest::suite());
    test->add(TqrEigenDecompositionTest::suite());
    test->add(TracingTest::suite());
    test->add(TransformedGridTest::suite());
    test->add(VarianceSwapTest::suite());
    test->add(VolatilityModelsTest::suite());

    // tests for experimental classes
    test->add(AmortizingBondTest::suite());
    test->add(AsianOptionTest::experimental());
    test->add(BarrierOptionTest::experimental());
    test->add(DoubleBarrierOptionTest::experimental());
    test->add(BlackDeltaCalculatorTest::suite());
    test->add(CatBondTest::suite());
    test->add(CdoTest::suite());
    test->add(CdsOptionTest::suite());
    test->add(ChooserOptionTest::suite());
    test->add(CommodityUnitOfMeasureTest::suite());
    test->add(CompoundOptionTest::suite());
    test->add(ConvertibleBondTest::suite());
    test->add(CreditRiskPlusTest::suite());
    test->add(DoubleBarrierOptionTest::suite());
    test->add(DoubleBinaryOptionTest::suite());
    test->add(EuropeanOptionTest::experimental());
    test->add(EverestOptionTest::suite());
    test->add(ExtendedTreesTest::suite());
    test->add(ExtensibleOptionsTest::suite());
    test->add(FdHestonTest::experimental());
    test->add(HestonModelTest::experimental());
    test->add(HimalayaOptionTest::suite());
    test->add(InflationCPICapFloorTest::suite());
    test->add(InflationVolTest::suite());
    test->add(MargrabeOptionTest::suite());
    test->add(NoArbSabrTest::suite());
    test->add(NthToDefaultTest::suite());
<<<<<<< HEAD
    test->add(NumericalDifferentiationTest::suite());
    test->add(OdeTest::suite());
=======
>>>>>>> 1d5d7bb3
    test->add(PagodaOptionTest::suite());
    test->add(PartialTimeBarrierOptionTest::suite());
    test->add(QuantoOptionTest::experimental());
    test->add(SpreadOptionTest::suite());
    test->add(SwingOptionTest::suite());
    test->add(TwoAssetBarrierOptionTest::suite());
    test->add(TwoAssetCorrelationOptionTest::suite());
    test->add(VarianceGammaTest::suite());
    test->add(VarianceOptionTest::suite());
    test->add(VPPTest::suite());
    test->add(ZabrTest::suite());

    // tests for deprecated classes
    test->add(LiborMarketModelTest::suite());
    test->add(LiborMarketModelProcessTest::suite());

    test->add(QUANTLIB_TEST_CASE(stopTimer));

    return test;
}<|MERGE_RESOLUTION|>--- conflicted
+++ resolved
@@ -387,11 +387,7 @@
     test->add(MargrabeOptionTest::suite());
     test->add(NoArbSabrTest::suite());
     test->add(NthToDefaultTest::suite());
-<<<<<<< HEAD
     test->add(NumericalDifferentiationTest::suite());
-    test->add(OdeTest::suite());
-=======
->>>>>>> 1d5d7bb3
     test->add(PagodaOptionTest::suite());
     test->add(PartialTimeBarrierOptionTest::suite());
     test->add(QuantoOptionTest::experimental());

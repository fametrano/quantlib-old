--- conflicted
+++ resolved
@@ -45,6 +45,7 @@
     class FuturesRateHelper : public BootstrapHelper<ForwardRateCurve> {
       public:
         FuturesRateHelper(const Handle<Quote>& price,
+                          Natural fixingDays,
                           const Date& iborStartDate,
                           Natural lengthInMonths,
                           const Calendar& calendar,
@@ -54,6 +55,7 @@
                           const Handle<Quote>& convexityAdjustment = Handle<Quote>(),
                           Futures::Type type = Futures::IMM);
         FuturesRateHelper(Real price,
+                          Natural fixingDays,
                           const Date& iborStartDate,
                           Natural lengthInMonths,
                           const Calendar& calendar,
@@ -63,12 +65,14 @@
                           Rate convexityAdjustment = 0.0,
                           Futures::Type type = Futures::IMM);
         FuturesRateHelper(const Handle<Quote>& price,
+                          Natural fixingDays,
                           const Date& iborStartDate,
                           const Date& iborEndDate,
                           const DayCounter& dayCounter,
                           const Handle<Quote>& convexityAdjustment = Handle<Quote>(),
                           Futures::Type type = Futures::IMM);
         FuturesRateHelper(Real price,
+                          Natural fixingDays,
                           const Date& iborStartDate,
                           const Date& endDate,
                           const DayCounter& dayCounter,
@@ -87,7 +91,7 @@
         //! \name BootstrapHelper<ForwardRateCurve> interface
         //@{
         Real impliedQuote() const;
-        void setTermStructure(YieldTermStructure*);
+        void setTermStructure(ForwardRateCurve*);
         //@}
         //! \name FuturesRateHelper inspectors
         //@{
@@ -98,15 +102,10 @@
         void accept(AcyclicVisitor&);
         //@}
       private:
-<<<<<<< HEAD
-=======
-        Time yearFraction_;
         Date fixingDate_;
         boost::shared_ptr<IborIndex> iborIndex_;
-        RelinkableHandle<YieldTermStructure> termStructureHandle_;
->>>>>>> 3ba4d2af
+        RelinkableHandle<ForwardRateCurve> termStructureHandle_;
         Handle<Quote> convAdj_;
-        bool IsGivenIndex_;
     };
 
 

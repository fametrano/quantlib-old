--- conflicted
+++ resolved
@@ -45,6 +45,7 @@
     }
 
     FuturesRateHelper::FuturesRateHelper(const Handle<Quote>& price,
+                                         Natural fixingDays,
                                          const Date& iborStartDate,
                                          Natural lengthInMonths,
                                          const Calendar& calendar,
@@ -67,13 +68,21 @@
             QL_FAIL("unknown futures type (" << Integer(type) << ")");
         }
         earliestDate_ = iborStartDate;
-        latestDate_ = calendar.advance(iborStartDate, lengthInMonths*Months,
-                                       convention, endOfMonth);
+        // no way to take fixing into account,
+        // even if we would like to for FRA over today
+        iborIndex_ = shared_ptr<IborIndex>(new
+            IborIndex("no-fix", // correct family name would be needed
+                      lengthInMonths*Months,
+                      fixingDays,
+                      Currency(), calendar, convention,
+                      endOfMonth, dayCounter, termStructureHandle_));
+        latestDate_ = iborIndex_->maturityDate(earliestDate_);
+        fixingDate_ = iborIndex_->fixingDate(earliestDate_);
         registerWith(convAdj_);
-        IsGivenIndex_ = false;
     }
 
     FuturesRateHelper::FuturesRateHelper(Real price,
+                                         Natural fixingDays,
                                          const Date& iborStartDate,
                                          Natural lengthInMonths,
                                          const Calendar& calendar,
@@ -98,16 +107,20 @@
             QL_FAIL("unknown futures type (" << Integer(type) << ")");
         }
         earliestDate_ = iborStartDate;
-        latestDate_ = calendar.advance(iborStartDate, lengthInMonths*Months,
-                                       convention, endOfMonth);
-<<<<<<< HEAD
-=======
-        yearFraction_ = dayCounter.yearFraction(earliestDate_, latestDate_);
-        IsGivenIndex_ = false;
->>>>>>> 3ba4d2af
+        // no way to take fixing into account,
+        // even if we would like to for FRA over today
+        iborIndex_ = shared_ptr<IborIndex>(new
+            IborIndex("no-fix", // correct family name would be needed
+                      lengthInMonths*Months,
+                      fixingDays,
+                      Currency(), calendar, convention,
+                      endOfMonth, dayCounter, termStructureHandle_));
+        latestDate_ = iborIndex_->maturityDate(earliestDate_);
+        fixingDate_ = iborIndex_->fixingDate(earliestDate_);
     }
 
     FuturesRateHelper::FuturesRateHelper(const Handle<Quote>& price,
+                                         Natural fixingDays,
                                          const Date& iborStartDate,
                                          const Date& iborEndDate,
                                          const DayCounter& dayCounter,
@@ -155,11 +168,10 @@
         earliestDate_ = iborStartDate;
 
         registerWith(convAdj_);
-
-        IsGivenIndex_ = false;
     }
 
     FuturesRateHelper::FuturesRateHelper(Real price,
+                                         Natural fixingDays,
                                          const Date& iborStartDate,
                                          const Date& iborEndDate,
                                          const DayCounter& dayCounter,
@@ -207,13 +219,6 @@
             QL_FAIL("unknown futures type (" << Integer(type) << ")");
         }
         earliestDate_ = iborStartDate;
-
-<<<<<<< HEAD
-=======
-        yearFraction_ = dayCounter.yearFraction(earliestDate_, latestDate_);
-
-        IsGivenIndex_ = false;
->>>>>>> 3ba4d2af
     }
 
     FuturesRateHelper::FuturesRateHelper(const Handle<Quote>& price,
@@ -234,24 +239,18 @@
           default:
             QL_FAIL("unknown futures type (" << Integer(type) << ")");
         }
-        earliestDate_ = iborStartDate;
-        const Calendar& cal = i->fixingCalendar();
-        latestDate_ = cal.advance(iborStartDate, i->tenor(),
-<<<<<<< HEAD
-                                  i->businessDayConvention());
-=======
-            i->businessDayConvention());
-        yearFraction_=i->dayCounter().yearFraction(earliestDate_, latestDate_);
+
         // take fixing into account
         iborIndex_ = i->clone(termStructureHandle_);
         // see above
         iborIndex_->unregisterWith(termStructureHandle_);
         registerWith(iborIndex_);
 
->>>>>>> 3ba4d2af
         registerWith(convAdj);
+
+        earliestDate_ = iborStartDate;
+        latestDate_ = iborIndex_->maturityDate(earliestDate_);
         fixingDate_ = iborIndex_->fixingDate(earliestDate_);
-        IsGivenIndex_ = true;
     }
 
     FuturesRateHelper::FuturesRateHelper(Real price,
@@ -274,38 +273,21 @@
           default:
             QL_FAIL("unknown futures type (" << Integer(type) << ")");
         }
-        earliestDate_ = iborStartDate;
-        const Calendar& cal = i->fixingCalendar();
-        latestDate_ = cal.advance(iborStartDate, i->tenor(),
-<<<<<<< HEAD
-                                  i->businessDayConvention());
-=======
-            i->businessDayConvention());
-        yearFraction_=i->dayCounter().yearFraction(earliestDate_, latestDate_);
+
         // take fixing into account
         iborIndex_ = i->clone(termStructureHandle_);
         // see above
         iborIndex_->unregisterWith(termStructureHandle_);
         registerWith(iborIndex_);
+
+        earliestDate_ = iborStartDate;
+        latestDate_ = iborIndex_->maturityDate(earliestDate_);
         fixingDate_ = iborIndex_->fixingDate(earliestDate_);
-        IsGivenIndex_ = true;
->>>>>>> 3ba4d2af
     }
 
     Real FuturesRateHelper::impliedQuote() const {
         QL_REQUIRE(termStructure_ != 0, "term structure not set");
-<<<<<<< HEAD
-        Rate forwardRate = termStructure_->forwardRate(earliestDate_);
-=======
-        Rate forwardRate;
-        if (IsGivenIndex_)
-            forwardRate = iborIndex_->fixing(fixingDate_, true);
-        else{
-            forwardRate = (termStructure_->discount(earliestDate_) /
-                  termStructure_->discount(latestDate_) - 1.0) / yearFraction_;
-        }
-
->>>>>>> 3ba4d2af
+        Rate forwardRate = iborIndex_->fixing(fixingDate_, true);
         Rate convAdj = convAdj_.empty() ? 0.0 : convAdj_->value();
         // Convexity, as FRA/futures adjustment, has been used in the
         // past to take into account futures margining vs FRA.
@@ -314,12 +296,14 @@
         return 100.0 * (1.0 - futureRate);
     }
 
-    void FuturesRateHelper::setTermStructure(YieldTermStructure* t) {
-        // no need to register---the index is not lazy
-        termStructureHandle_.linkTo(
-            shared_ptr<YieldTermStructure>(t, no_deletion),
-            false);
-        RateHelper::setTermStructure(t);
+    void FuturesRateHelper::setTermStructure(ForwardRateCurve* t) {
+        shared_ptr<ForwardRateCurve> temp(t, no_deletion);
+        // do not set the relinkable handle as an observer
+        // the index is not lazy
+        // force recalculation when needed
+        bool observer = false;
+        termStructureHandle_.linkTo(temp, observer);
+        BootstrapHelper<ForwardRateCurve>::setTermStructure(t);
     }
 
     Real FuturesRateHelper::convexityAdjustment() const {
